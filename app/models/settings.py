--- conflicted
+++ resolved
@@ -22,30 +22,19 @@
         self._settings_file = AppInfo().app_storage_folder / "settings.json"
         self._debug_file = AppInfo().app_storage_folder / "DEBUG"
 
-<<<<<<< HEAD
-        self.debug_logging_enabled: bool = False
-        self.check_for_update_startup: bool = False
-        self.show_folder_rows: bool = True
-        self.sorting_algorithm: SortMethod = SortMethod.ALPHABETICAL
-=======
         # Other
         self.check_for_update_startup: bool = False
 
         # Databases
         self.external_steam_metadata_source: str = "None"
->>>>>>> cf3b81c7
         self.external_steam_metadata_file_path: str = str(
             AppInfo().app_storage_folder / "steamDB.json"
         )
         self.external_steam_metadata_repo: str = (
             "https://github.com/RimSort/Steam-Workshop-Database"
         )
-<<<<<<< HEAD
-        self.external_steam_metadata_source: str = "None"
-=======
 
         self.external_community_rules_metadata_source: str = "None"
->>>>>>> cf3b81c7
         self.external_community_rules_file_path: str = str(
             AppInfo().app_storage_folder / "communityRules.json"
         )
@@ -53,21 +42,8 @@
             "https://github.com/RimSort/Community-Rules-Database"
         )
 
-<<<<<<< HEAD
-        self.external_community_rules_metadata_source: str = "None"
-        self.db_builder_include: str = "all_mods"
-        self.database_expiry: int = 604800
-        self.build_steam_database_dlc_data: bool = True
-        self.build_steam_database_update_toggle: bool = False
-        self.watchdog_toggle: bool = True
-        self.mod_type_filter_toggle: bool = True
-        self.duplicate_mods_warning: bool = False
-        self.steam_mods_update_check: bool = False
-        self.try_download_missing_mods: bool = False
-        self.steamcmd_validate_downloads: bool = True
-=======
         # Sorting
-        self.sorting_algorithm: str = "Alphabetical"
+        self.sorting_algorithm: SortMethod = SortMethod.ALPHABETICAL
 
         # DB Builder
         self.db_builder_include: str = "all_mods"
@@ -80,18 +56,10 @@
         self.steamcmd_validate_downloads: bool = True
 
         # todds
->>>>>>> cf3b81c7
         self.todds_preset: str = "optimized"
         self.todds_active_mods_target: bool = True
         self.todds_dry_run: bool = False
         self.todds_overwrite: bool = False
-<<<<<<< HEAD
-        self.current_instance: str = "Default"
-        self.instances: dict[str, Instance] = {"Default": Instance()}
-        self.github_username: str = ""
-        self.github_token: str = ""
-        self.steam_apikey: str = ""
-=======
 
         # Advanced
         self.debug_logging_enabled: bool = False
@@ -107,7 +75,6 @@
         # Instances
         self.current_instance: str = "Default"
         self.instances: dict[str, Instance] = {"Default": Instance()}
->>>>>>> cf3b81c7
 
     def __setattr__(self, key: str, value: Any) -> None:
         # If private attribute, set it normally
