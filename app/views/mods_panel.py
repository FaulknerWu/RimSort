import json
import os
from enum import Enum
from functools import partial
from pathlib import Path
from shutil import copy2, copytree
from traceback import format_exc
from typing import cast

from loguru import logger
from PySide6.QtCore import QEvent, QModelIndex, QObject, QRectF, QSize, Qt, Signal
from PySide6.QtGui import (
    QAction,
    QCursor,
    QDropEvent,
    QFocusEvent,
    QFontMetrics,
    QIcon,
    QKeyEvent,
    QKeySequence,
    QResizeEvent,
)
from PySide6.QtWidgets import (
    QAbstractItemView,
    QComboBox,
    QFrame,
    QHBoxLayout,
    QLabel,
    QLineEdit,
    QListWidget,
    QMenu,
    QPushButton,
    QToolButton,
    QVBoxLayout,
    QWidget,
)

from app.controllers.settings_controller import SettingsController
from app.utils.app_info import AppInfo
from app.utils.constants import (
    KNOWN_MOD_REPLACEMENTS,
    SEARCH_DATA_SOURCE_FILTER_INDEXES,
)
from app.utils.custom_list_widget_item import CustomListWidgetItem
from app.utils.custom_list_widget_item_metadata import CustomListWidgetItemMetadata
from app.utils.custom_qlabels import AdvancedClickableQLabel, ClickableQLabel
from app.utils.event_bus import EventBus
from app.utils.generic import (
    copy_to_clipboard_safely,
    delete_files_except_extension,
    flatten_to_list,
    open_url_browser,
    platform_specific_open,
    sanitize_filename,
)
from app.utils.metadata import MetadataManager, ModMetadata
from app.views.deletion_menu import ModDeletionMenu
from app.views.dialogue import (
    show_dialogue_conditional,
    show_dialogue_input,
    show_warning,
)


def uuid_no_key(uuid: str) -> str:
    """
    Returns the UUID of the mod.
    Args:
        uuid (str): The UUID of the mod.
    Returns:
        str: The UUID of the mod.
    """
    return uuid


def uuid_to_mod_name(uuid: str) -> str:
    """
    Converts a UUID to the corresponding mod name.
    Args:
        uuid (str): The UUID of the mod.
    Returns:
        str: If mod name not None, returns mod name in lowercase. Otherwise, returns "# unnamed mod".
    """
    name = MetadataManager.instance().internal_local_metadata[uuid]["name"]
    return name.lower() if name is not None else "# unnamed mod"


class ModsPanelSortKey(Enum):
    """
    Enum class representing different sorting keys for mods.
    """

    NOKEY = 0
    MODNAME = 1


def sort_uuids(uuids: list[str], key: ModsPanelSortKey) -> list[str]:
    """
    Sort the list of UUIDs based on the provided key.
    Args:
        key (ModsPanelSortKey): The key to sort the list by.
    Returns:
        None
    """
    # Sort the list of UUIDs based on the provided key
    if key == ModsPanelSortKey.MODNAME:
        key_function = uuid_to_mod_name
    else:
        return sorted(uuids, key=lambda x: x)
    return sorted(uuids, key=key_function)


class ModListItemInner(QWidget):
    """
    Subclass for QWidget. Used to store data for a single
    mod and display relevant data on a mod list.
    """

    toggle_warning_signal = Signal(str, str)
    toggle_error_signal = Signal(str, str)

    def __init__(
        self,
        errors_warnings: str,
        errors: str,
        warnings: str,
        filtered: bool,
        invalid: bool,
        mismatch: bool,
        alternative: bool,
        settings_controller: SettingsController,
        uuid: str,
    ) -> None:
        """
        Initialize the QWidget with mod uuid. Metadata can be accessed via MetadataManager.

        All metadata tags are set to the corresponding field if it
        exists in the metadata dict. See tags:
        https://rimworldwiki.com/wiki/About.xml

        :param errors_warnings: a string of errors and warnings
        :param errors: a string of errors for the notification tooltip
        :param warnings: a string of warnings for the notification tooltip
        :param filtered: a bool representing whether the widget's item is filtered
        :param invalid: a bool representing whether the widget's item is an invalid mod
        :param mismatch: a bool representing whether the widget's item has a version mismatch
        :param alternative: a bool representing whether the widget's item has a recommended alternative mod
        :param settings_controller: an instance of SettingsController for accessing settings
        :param uuid: str, the uuid of the mod which corresponds to a mod's metadata
        """

        super(ModListItemInner, self).__init__()

        # Cache MetadataManager instance
        self.metadata_manager = MetadataManager.instance()
        # Cache error and warning strings for tooltips
        self.errors_warnings = errors_warnings
        self.errors = errors
        self.warnings = warnings
        # Cache filtered state of widget's item - used to determine styling of widget
        self.filtered = filtered
        # Cache invalid state of widget's item - used to determine styling of widget
        self.invalid = invalid
        # Cache mismatch state of widget's item - used to determine warning icon visibility
        self.mismatch = mismatch
        # Cache alternative state of widget's item - used to determine warning icon visibility
        self.alternative = alternative
        # Cache SettingsManager instance
        self.settings_controller = settings_controller

        # All data, including name, author, package id, dependencies,
        # whether the mod is a workshop mod or expansion, etc is encapsulated
        # in this variable. This is exactly equal to the dict value of a
        # single all_mods key-value
        self.uuid = uuid
        self.list_item_name = (
            self.metadata_manager.internal_local_metadata.get(self.uuid, {}).get("name")
            or "METADATA ERROR"
        )
        self.main_label = QLabel()

        # Visuals
        self.setToolTip(self.get_tool_tip_text())
        self.main_item_layout = QHBoxLayout()
        self.main_item_layout.setContentsMargins(0, 0, 0, 0)
        self.main_item_layout.setSpacing(0)
        self.font_metrics = QFontMetrics(self.font())

        # Icons that are conditional
        self.csharp_icon = None
        self.xml_icon = None
        if self.settings_controller.settings.mod_type_filter_toggle:
            if (
                self.metadata_manager.internal_local_metadata.get(self.uuid, {}).get(
                    "csharp"
                )
            ) is not None:
                self.csharp_icon = QLabel()
                self.csharp_icon.setPixmap(
                    ModListIcons.csharp_icon().pixmap(QSize(20, 20))
                )
                self.csharp_icon.setToolTip(
                    "Contains custom C# assemblies (custom code)"
                )
            else:
                self.xml_icon = QLabel()
                self.xml_icon.setPixmap(ModListIcons.xml_icon().pixmap(QSize(20, 20)))
                self.xml_icon.setToolTip("Contains custom content (textures / XML)")
        self.git_icon = None
        if (
            self.metadata_manager.internal_local_metadata[self.uuid]["data_source"]
            == "local"
            and self.metadata_manager.internal_local_metadata[self.uuid].get("git_repo")
            and not self.metadata_manager.internal_local_metadata[self.uuid].get(
                "steamcmd"
            )
        ):
            self.git_icon = QLabel()
            self.git_icon.setPixmap(ModListIcons.git_icon().pixmap(QSize(20, 20)))
            self.git_icon.setToolTip("Local mod that contains a git repository")
        self.steamcmd_icon = None
        if self.metadata_manager.internal_local_metadata[self.uuid][
            "data_source"
        ] == "local" and self.metadata_manager.internal_local_metadata[self.uuid].get(
            "steamcmd"
        ):
            self.steamcmd_icon = QLabel()
            self.steamcmd_icon.setPixmap(
                ModListIcons.steamcmd_icon().pixmap(QSize(20, 20))
            )
            self.steamcmd_icon.setToolTip("Local mod that can be used with SteamCMD")
        # Warning icon hidden by default
        self.warning_icon_label = ClickableQLabel()
        self.warning_icon_label.clicked.connect(
            partial(
                self.toggle_warning_signal.emit,
                self.metadata_manager.internal_local_metadata[self.uuid]["packageid"],
                self.uuid,
            )
        )
        self.warning_icon_label.setPixmap(
            ModListIcons.warning_icon().pixmap(QSize(20, 20))
        )
        # Default to hidden to avoid showing early
        self.warning_icon_label.setHidden(True)
        # Error icon hidden by default
        self.error_icon_label = ClickableQLabel()
        self.error_icon_label.clicked.connect(
            partial(
                self.toggle_error_signal.emit,
                self.metadata_manager.internal_local_metadata[self.uuid]["packageid"],
                self.uuid,
            )
        )
        self.error_icon_label.setPixmap(ModListIcons.error_icon().pixmap(QSize(20, 20)))
        # Default to hidden to avoid showing early
        self.error_icon_label.setHidden(True)
        # Icons by mod source
        self.mod_source_icon = None
        if not self.git_icon and not self.steamcmd_icon:
            self.mod_source_icon = QLabel()
            self.mod_source_icon.setPixmap(self.get_icon().pixmap(QSize(20, 20)))
            # Set tooltip based on mod source
            data_source = self.metadata_manager.internal_local_metadata[self.uuid].get(
                "data_source"
            )
            if data_source == "expansion":
                self.mod_source_icon.setObjectName("expansion")
                self.mod_source_icon.setToolTip(
                    "Official RimWorld content by Ludeon Studios"
                )
            elif data_source == "local":
                if self.metadata_manager.internal_local_metadata[self.uuid].get(
                    "git_repo"
                ):
                    self.mod_source_icon.setObjectName("git_repo")
                elif self.metadata_manager.internal_local_metadata[self.uuid].get(
                    "steamcmd"
                ):
                    self.mod_source_icon.setObjectName("steamcmd")
                else:
                    self.mod_source_icon.setObjectName("local")
                    self.mod_source_icon.setToolTip("Installed locally")
            elif data_source == "workshop":
                self.mod_source_icon.setObjectName("workshop")
                self.mod_source_icon.setToolTip("Subscribed via Steam")
        # Set label color if mod has errors/warnings
        if self.filtered:
            self.main_label.setObjectName("ListItemLabelFiltered")
        elif errors_warnings:
            self.main_label.setObjectName("ListItemLabelInvalid")
        else:
            self.main_label.setObjectName("ListItemLabel")
        # Add icons
        if self.git_icon:
            self.main_item_layout.addWidget(self.git_icon, Qt.AlignmentFlag.AlignRight)
        if self.steamcmd_icon:
            self.main_item_layout.addWidget(
                self.steamcmd_icon, Qt.AlignmentFlag.AlignRight
            )
        if self.mod_source_icon:
            self.main_item_layout.addWidget(
                self.mod_source_icon, Qt.AlignmentFlag.AlignRight
            )
        if self.csharp_icon:
            self.main_item_layout.addWidget(
                self.csharp_icon, Qt.AlignmentFlag.AlignRight
            )
        if self.xml_icon:
            self.main_item_layout.addWidget(self.xml_icon, Qt.AlignmentFlag.AlignRight)
        # Compose the layout of our widget and set it to the main layout
        self.main_item_layout.addWidget(self.main_label, Qt.AlignmentFlag.AlignCenter)
        self.main_item_layout.addWidget(
            self.warning_icon_label, Qt.AlignmentFlag.AlignRight
        )
        self.main_item_layout.addWidget(
            self.error_icon_label, Qt.AlignmentFlag.AlignRight
        )
        self.main_item_layout.addStretch()
        self.setLayout(self.main_item_layout)

        # Reveal if errors or warnings exist
        if self.warnings:
            self.warning_icon_label.setToolTip(self.warnings)
            self.warning_icon_label.setHidden(False)
        if self.errors:
            self.error_icon_label.setToolTip(self.errors)
            self.error_icon_label.setHidden(False)

    def count_icons(self, widget: QObject) -> int:
        count = 0
        if isinstance(widget, QLabel):
            pixmap = widget.pixmap()
            if pixmap and not pixmap.isNull():
                count += 1

        if isinstance(widget, QWidget):
            for child in widget.children():
                count += self.count_icons(child)

        return count

    def get_tool_tip_text(self) -> str:
        """
        Compose a mod_list_item's tool_tip_text

        :return: string containing the tool_tip_text
        """
        metadata = self.metadata_manager.internal_local_metadata.get(self.uuid, {})

        name_line = f"Mod: {metadata.get('name', 'Not specified')}\n"

        authors_tag = metadata.get("authors")
        authors_text = (
            ", ".join(authors_tag.get("li", ["Not specified"]))
            if isinstance(authors_tag, dict)
            else authors_tag or "Not specified"
        )
        author_line = f"Authors: {authors_text}\n"

        package_id = metadata.get("packageid", "Not specified")
        package_id_line = f"PackageID: {package_id}\n"

        mod_version = metadata.get("modversion", "Not specified")
        modversion_line = f"Mod Version: {mod_version}\n"

        supported_versions_tag = metadata.get("supportedversions", {})
        supported_versions_list = supported_versions_tag.get("li")
        supported_versions_text = (
            ", ".join(supported_versions_list)
            if isinstance(supported_versions_list, list)
            else supported_versions_list or "Not specified"
        )
        supported_versions_line = f"Supported Versions: {supported_versions_text}\n"

        path = metadata.get("path", "Not specified")
        path_line = f"Path: {path}"

        return "".join(
            [
                name_line,
                author_line,
                package_id_line,
                modversion_line,
                supported_versions_line,
                path_line,
            ]
        )

    def get_icon(self) -> QIcon:  # type: ignore
        """
        Check custom tags added to mod metadata upon initialization, and return the corresponding
        QIcon for the mod's source type (expansion, workshop, or local mod?)

        :return: QIcon object set to the path of the corresponding icon image
        """
        if (
            self.metadata_manager.internal_local_metadata[self.uuid].get("data_source")
            == "expansion"
        ):
            return ModListIcons.ludeon_icon()
        elif (
            self.metadata_manager.internal_local_metadata[self.uuid].get("data_source")
            == "local"
        ):
            return ModListIcons.local_icon()
        elif (
            self.metadata_manager.internal_local_metadata[self.uuid].get("data_source")
            == "workshop"
        ):
            return ModListIcons.steam_icon()
        else:
            logger.error(
                f"No type found for ModListItemInner with package id {self.metadata_manager.internal_local_metadata[self.uuid].get('packageid')}"
            )

    def resizeEvent(self, event: QResizeEvent) -> None:
        """
        When the label is resized (as the window is resized),
        also elide the label if needed.

        :param event: the resize event
        """

        # Count the number of QLabel widgets with QIcon and calculate total icon width
        icon_count = self.count_icons(self)
        icon_width = icon_count * 20
        self.item_width = super().width()
        text_width_needed = QRectF(
            self.font_metrics.boundingRect(self.list_item_name)
        ).width()
        if text_width_needed > self.item_width - icon_width:
            available_width = self.item_width - icon_width
            shortened_text = self.font_metrics.elidedText(
                self.list_item_name, Qt.TextElideMode.ElideRight, int(available_width)
            )
            self.main_label.setText(str(shortened_text))
        else:
            self.main_label.setText(self.list_item_name)
        return super().resizeEvent(event)

    def repolish(self, item: CustomListWidgetItem) -> None:
        """
        Repolish the widget items
        """
        item_data = item.data(Qt.ItemDataRole.UserRole)
        error_tooltip = item_data["errors"]
        warning_tooltip = item_data["warnings"]
        # If an error exists we show an error icon with error tooltip
        # If a warning exists we show a warning icon with warning tooltip
        if error_tooltip:
            self.error_icon_label.setHidden(False)
            self.error_icon_label.setToolTip(error_tooltip)
        else:  # Hide the error icon if no error tool tip text
            self.error_icon_label.setHidden(True)
            self.error_icon_label.setToolTip("")
        if warning_tooltip:
            self.warning_icon_label.setHidden(False)
            self.warning_icon_label.setToolTip(warning_tooltip)
        else:  # Hide the warning icon if no warning tool tip text
            self.warning_icon_label.setHidden(True)
            self.warning_icon_label.setToolTip("")
        # Recalculate the widget label's styling based on item data
        widget_object_name = self.main_label.objectName()
        if item_data["filtered"]:
            new_widget_object_name = "ListItemLabelFiltered"
        elif error_tooltip or warning_tooltip:
            new_widget_object_name = "ListItemLabelInvalid"
        else:
            new_widget_object_name = "ListItemLabel"
        if widget_object_name != new_widget_object_name:
            logger.debug("Repolishing: " + new_widget_object_name)
            self.main_label.setObjectName(new_widget_object_name)
            self.main_label.style().unpolish(self.main_label)
            self.main_label.style().polish(self.main_label)


class ModListIcons:
    _data_path: Path = AppInfo().theme_data_folder / "default-icons"
    _ludeon_icon_path: str = str(_data_path / "ludeon_icon.png")
    _local_icon_path: str = str(_data_path / "local_icon.png")
    _steam_icon_path: str = str(_data_path / "steam_icon.png")
    _csharp_icon_path: str = str(_data_path / "csharp.png")
    _xml_icon_path: str = str(_data_path / "xml.png")
    _git_icon_path: str = str(_data_path / "git.png")
    _steamcmd_icon_path: str = str(_data_path / "steamcmd_icon.png")
    _warning_icon_path: str = str(_data_path / "warning.png")
    _error_icon_path: str = str(_data_path / "error.png")

    _ludeon_icon: QIcon | None = None
    _local_icon: QIcon | None = None
    _steam_icon: QIcon | None = None
    _csharp_icon: QIcon | None = None
    _xml_icon: QIcon | None = None
    _git_icon: QIcon | None = None
    _steamcmd_icon: QIcon | None = None
    _warning_icon: QIcon | None = None
    _error_icon: QIcon | None = None

    @classmethod
    def ludeon_icon(cls) -> QIcon:
        if cls._ludeon_icon is None:
            cls._ludeon_icon = QIcon(cls._ludeon_icon_path)
        return cls._ludeon_icon

    @classmethod
    def local_icon(cls) -> QIcon:
        if cls._local_icon is None:
            cls._local_icon = QIcon(cls._local_icon_path)
        return cls._local_icon

    @classmethod
    def steam_icon(cls) -> QIcon:
        if cls._steam_icon is None:
            cls._steam_icon = QIcon(cls._steam_icon_path)
        return cls._steam_icon

    @classmethod
    def csharp_icon(cls) -> QIcon:
        if cls._csharp_icon is None:
            cls._csharp_icon = QIcon(cls._csharp_icon_path)
        return cls._csharp_icon

    @classmethod
    def xml_icon(cls) -> QIcon:
        if cls._xml_icon is None:
            cls._xml_icon = QIcon(cls._xml_icon_path)
        return cls._xml_icon

    @classmethod
    def git_icon(cls) -> QIcon:
        if cls._git_icon is None:
            cls._git_icon = QIcon(cls._git_icon_path)
        return cls._git_icon

    @classmethod
    def steamcmd_icon(cls) -> QIcon:
        if cls._steamcmd_icon is None:
            cls._steamcmd_icon = QIcon(cls._steamcmd_icon_path)
        return cls._steamcmd_icon

    @classmethod
    def warning_icon(cls) -> QIcon:
        if cls._warning_icon is None:
            cls._warning_icon = QIcon(cls._warning_icon_path)
        return cls._warning_icon

    @classmethod
    def error_icon(cls) -> QIcon:
        if cls._error_icon is None:
            cls._error_icon = QIcon(cls._error_icon_path)
        return cls._error_icon


class ModListWidget(QListWidget):
    """
    Subclass for QListWidget. Used to store lists for
    active and inactive mods. Mods can be rearranged within
    their own lists or moved from one list to another.
    """

    edit_rules_signal = Signal(bool, str, str)
    item_added_signal = Signal(str)
    key_press_signal = Signal(str)
    list_update_signal = Signal(str)
    mod_info_signal = Signal(str)
    recalculate_warnings_signal = Signal()
    refresh_signal = Signal()
    update_git_mods_signal = Signal(list)
    steamdb_blacklist_signal = Signal(list)
    steamcmd_downloader_signal = Signal(list)
    steamworks_subscription_signal = Signal(list)

    def __init__(self, list_type: str, settings_controller: SettingsController) -> None:
        """
        Initialize the ListWidget with a dict of mods.
        Keys are the package ids and values are a dict of
        mod attributes. See tags:
        https://rimworldwiki.com/wiki/About.xml
        """
        logger.debug("Initializing ModListWidget")

        # Cache list_type for later use
        self.list_type = list_type

        # Cache MetadataManager instance
        self.metadata_manager = MetadataManager.instance()

        self.settings_controller = settings_controller

        super(ModListWidget, self).__init__()

        # Allow for dragging and dropping between lists
        self.setDefaultDropAction(Qt.DropAction.MoveAction)
        self.setDragDropMode(QAbstractItemView.DragDropMode.DragDrop)

        # Allow for selecting and moving multiple items
        self.setSelectionMode(QAbstractItemView.SelectionMode.ExtendedSelection)

        # When an item is clicked, display the mod information
        self.currentItemChanged.connect(self.mod_changed_to)
        self.itemClicked.connect(self.mod_clicked)

        # When an item is double clicked, move it to the opposite list
        self.itemDoubleClicked.connect(self.mod_double_clicked)

        # Add an eventFilter for per mod_list_item context menu
        self.installEventFilter(self)

        # Disable horizontal scroll bar
        self.horizontalScrollBar().setEnabled(False)
        self.horizontalScrollBar().setVisible(False)

        # Optimizes performance
        # self.setUniformItemSizes(True)

        # Slot to handle item widgets when itemChanged()
        self.itemChanged.connect(self.handle_item_data_changed)

        # Allow inserting custom list items
        self.model().rowsInserted.connect(
            self.handle_rows_inserted, Qt.ConnectionType.QueuedConnection
        )

        # Handle removing items to update count
        self.model().rowsAboutToBeRemoved.connect(
            self.handle_rows_removed, Qt.ConnectionType.QueuedConnection
        )

        # Lazy load ModListItemInner
        self.verticalScrollBar().valueChanged.connect(self.check_widgets_visible)

        # This set is used to keep track of mods that have been loaded
        # into widgets. Used for an optimization strategy for `handle_rows_inserted`
        self.uuids: list[str] = []
        self.ignore_warning_list: list[str] = []

        self.deletion_sub_menu = ModDeletionMenu(
            self._get_selected_metadata,
            self.uuids,
        )  # TDOD: should we enable items conditionally? For now use all
        logger.debug("Finished ModListW`idget initialization")

    def item(self, row: int) -> CustomListWidgetItem:
        """
        Return the currently selected item.

        It should always be a CustomListWidgetItem.*
        """
        widget = super().item(row)
        # This fixes mypy linter errors
        # * The only scenario of where the item is QListWidgetItem is in dropEvent, where it's dropped from one list to another.
        # * This is handled in dropEvent directly and it converts this item to CustomListWidgetItem.
        return cast(CustomListWidgetItem, widget)

    def dropEvent(self, event: QDropEvent) -> None:
        super().dropEvent(event)
        # Find the newly dropped items and convert to CustomListWidgetItem
        # TODO: Optimize this by only converting the dropped items (Figure out how to get their indexes)
        for i in range(self.count()):
            item = self.item(i)
            if not isinstance(item, CustomListWidgetItem):
                # Convert to CustomListWidgetItem
                item = CustomListWidgetItem(item)
                self.replaceItemAtIndex(i, item)
        # Get source widget of dropEvent
        source_widget = event.source()
        # Get the drop action
        drop_action = event.dropAction()
        # Check if the drop action is MoveAction
        if drop_action == Qt.DropAction.MoveAction:
            # Get the new indexes of the dropped items
            new_indexes = [index.row() for index in self.selectedIndexes()]
            # Get the UUIDs of the dropped items
            uuids = [
                item.data(Qt.ItemDataRole.UserRole)["uuid"]
                for item in self.selectedItems()
            ]
            # Insert the UUIDs at the respective new indexes
            for idx, uuid in zip(new_indexes, uuids):
                if uuid in self.uuids:  # Remove the uuid if it exists in the list
                    self.uuids.remove(uuid)
                # Reinsert uuid at it's new index
                self.uuids.insert(idx, uuid)
        # Update list signal
        logger.debug(
            f"Emitting {self.list_type} list update signal after rows dropped [{self.count()}]"
        )
        # Only emit "drop" signal if a mod was dragged and dropped within the same modlist
        if source_widget == self:
            self.list_update_signal.emit("drop")

    def _get_selected_metadata(self) -> list[ModMetadata]:
        selected_items = self.selectedItems()
        metadata: list[ModMetadata] = []
        for source_item in selected_items:
            if type(source_item) is CustomListWidgetItem:
                item_data = source_item.data(Qt.ItemDataRole.UserRole)
                metadata.append(
                    self.metadata_manager.internal_local_metadata[item_data["uuid"]]
                )
        return metadata

    def eventFilter(self, object: QObject, event: QEvent) -> bool:
        """
        https://doc.qt.io/qtforpython/overviews/eventsandfilters.html

        Takes source object and filters an event at the ListWidget level, executes
        an action based on a per-mod_list_item contextMenu

        :param object: the source object returned from the event
        :param event: the QEvent type
        """
        if event.type() == QEvent.Type.ContextMenu and object is self:
            # Get the position of the right-click event
            pos = QCursor.pos()
            # Convert the global position to the list widget's coordinate system
            pos_local = self.mapFromGlobal(pos)
            # Get the item at the local position
            item = self.itemAt(pos_local)
            if not isinstance(item, CustomListWidgetItem):
                logger.debug("Mod list right-click non-QListWidgetItem")
                return super().eventFilter(object, event)

            # Otherwise, begin calculation
            logger.info("USER ACTION: Open right-click mod_list_item contextMenu")

            # GIT MOD PATHS
            # A list of git mod paths to update
            git_paths = []

            # LOCAL MOD CONVERSIONS
            # A dict to track local mod folder name -> publishedfileid
            local_steamcmd_name_to_publishedfileid = {}

            # STEAMCMD MOD PFIDS
            # A set to track any SteamCMD pfids to purge from acf data
            steamcmd_acf_pfid_purge: set[str] = set()
            # A list to track any SteamCMD mod paths
            steamcmd_mod_paths = []
            # A dict to track any SteamCMD mod publishedfileids -> name
            steamcmd_publishedfileid_to_name = {}

            # STEAM SUBSCRIBE/UNSUBSCRIBE
            # A list to track any workshop mod paths
            steam_mod_paths = []
            # A list to track any workshop mod publishedfileids
            steam_publishedfileid_to_name = {}

            # STEAMDB BLACKLIST
            # A list to track any publishedfileids we want to blacklist / remove from blacklist
            steamdb_add_blacklist = None
            steamdb_remove_blacklist = None

            # Define our QMenu & QActions
            context_menu = QMenu()
            # Open folder action
            open_folder_action = None
            # Open URL in browser action
            open_url_browser_action = None
            # Open URL in Steam
            open_mod_steam_action = None
            # Copy to clipboard actions
            copy_packageid_to_clipboard_action = None
            copy_url_to_clipboard_action = None
            # Edit mod rules
            edit_mod_rules_action = None
            # Toggle warning action
            toggle_warning_action = None
            # Blacklist SteamDB options
            add_to_steamdb_blacklist_action = None
            remove_from_steamdb_blacklist_action = None
            # Convert SteamCMD -> local
            convert_steamcmd_local_action = None
            # Convert local -> SteamCMD
            convert_local_steamcmd_action = None
            # Convert Workshop -> local
            convert_workshop_local_action = None
            # Update/Re-download/re-subscribe git/steamcmd/steam mods
            re_git_action = None
            re_steamcmd_action = None
            re_steam_action = None
            # Unsubscribe + delete mod
            unsubscribe_mod_steam_action = None

            # Get all selected CustomListWidgetItems
            selected_items = self.selectedItems()
            # Single item selected
            if len(selected_items) == 1:
                logger.debug(f"{len(selected_items)} items selected")
                source_item = selected_items[0]
                if type(source_item) is CustomListWidgetItem:
                    item_data = source_item.data(Qt.ItemDataRole.UserRole)
                    uuid = item_data["uuid"]
                    # Retrieve metadata
                    mod_metadata = self.metadata_manager.internal_local_metadata[uuid]
                    mod_data_source = mod_metadata.get("data_source")
                    # Open folder action text
                    open_folder_action = QAction()
                    open_folder_action.setText("Open folder")
                    # If we have a "url" or "steam_url"
                    if mod_metadata.get("url") or mod_metadata.get("steam_url"):
                        open_url_browser_action = QAction()
                        open_url_browser_action.setText("Open URL in browser")
                        copy_url_to_clipboard_action = QAction()
                        copy_url_to_clipboard_action.setText("Copy URL to clipboard")
                    # If we have a "steam_uri"
                    if (
                        mod_metadata.get("steam_uri")
                        and self.settings_controller.settings.instances[
                            self.settings_controller.settings.current_instance
                        ].steam_client_integration
                    ):
                        open_mod_steam_action = QAction()
                        open_mod_steam_action.setText("Open mod in Steam")
                    # Conversion options (SteamCMD <-> local) + re-download (local mods found in SteamDB and SteamCMD)
                    if mod_data_source == "local":
                        mod_name = mod_metadata.get("name")
                        mod_folder_name = mod_metadata["folder"]
                        mod_folder_path = mod_metadata["path"]
                        publishedfileid = mod_metadata.get("publishedfileid", "")
                        if not isinstance(publishedfileid, str):
                            logger.error(
                                f"Invalid publishedfileid type: {publishedfileid} for {mod_name}"
                            )
                            publishedfileid = ""

                        if not mod_metadata.get("steamcmd") and (
                            self.metadata_manager.external_steam_metadata
                            and publishedfileid
                            and publishedfileid
                            in self.metadata_manager.external_steam_metadata.keys()
                        ):
                            local_steamcmd_name_to_publishedfileid[mod_folder_name] = (
                                publishedfileid
                            )
                            # Convert local mods -> steamcmd
                            convert_local_steamcmd_action = QAction()
                            convert_local_steamcmd_action.setText(
                                "Convert local mod to SteamCMD"
                            )
                        if mod_metadata.get("steamcmd"):
                            steamcmd_mod_paths.append(mod_folder_path)
                            steamcmd_publishedfileid_to_name[publishedfileid] = mod_name
                            # Convert steamcmd mods -> local
                            convert_steamcmd_local_action = QAction()
                            convert_steamcmd_local_action.setText(
                                "Convert SteamCMD mod to local"
                            )
                            # Re-download steamcmd mods
                            re_steamcmd_action = QAction()
                            re_steamcmd_action.setText("Re-download mod with SteamCMD")
                        # Update local mods that contain git repos that are not steamcmd mods
                        if not mod_metadata.get("steamcmd") and mod_metadata.get(
                            "git_repo"
                        ):
                            git_paths.append(mod_folder_path)
                            re_git_action = QAction()
                            re_git_action.setText("Update mod with git")
                    # If Workshop, and pfid, allow Steam actions
                    if mod_data_source == "workshop" and mod_metadata.get(
                        "publishedfileid"
                    ):
                        mod_name = mod_metadata.get("name")
                        mod_folder_path = mod_metadata["path"]
                        publishedfileid = mod_metadata["publishedfileid"]
                        steam_mod_paths.append(mod_folder_path)
                        steam_publishedfileid_to_name[publishedfileid] = mod_name
                        # Convert steam mods -> local
                        convert_workshop_local_action = QAction()
                        convert_workshop_local_action.setText(
                            "Convert Steam mod to local"
                        )
                        # Only enable subscription actions if user has enabled Steam client integration
                        if self.settings_controller.settings.instances[
                            self.settings_controller.settings.current_instance
                        ].steam_client_integration:
                            # Re-subscribe steam mods
                            re_steam_action = QAction()
                            re_steam_action.setText("Re-subscribe mod with Steam")
                            # Unsubscribe steam mods
                            unsubscribe_mod_steam_action = QAction()
                            unsubscribe_mod_steam_action.setText(
                                "Unsubscribe mod with Steam"
                            )
                    # SteamDB blacklist options
                    if (
                        self.metadata_manager.external_steam_metadata
                        and mod_metadata.get("publishedfileid")
                    ):
                        publishedfileid = mod_metadata["publishedfileid"]
                        if self.metadata_manager.external_steam_metadata.get(
                            publishedfileid, {}
                        ).get("blacklist"):
                            steamdb_remove_blacklist = publishedfileid
                            remove_from_steamdb_blacklist_action = QAction()
                            remove_from_steamdb_blacklist_action.setText(
                                "Remove mod from SteamDB blacklist"
                            )
                        else:
                            steamdb_add_blacklist = publishedfileid
                            add_to_steamdb_blacklist_action = QAction()
                            add_to_steamdb_blacklist_action.setText(
                                "Add mod to SteamDB blacklist"
                            )
                    # Copy packageId to clipboard
                    copy_packageid_to_clipboard_action = QAction()
                    copy_packageid_to_clipboard_action.setText(
                        "Copy packageId to clipboard"
                    )
                    # Edit mod rules with Rule Editor (only for individual mods)
                    edit_mod_rules_action = QAction()
                    edit_mod_rules_action.setText("Edit mod with Rule Editor")
                    # Ignore error action
                    toggle_warning_action = QAction()
                    toggle_warning_action.setText("Toggle warning")
            # Multiple items selected
            elif len(selected_items) > 1:  # Multiple items selected
                for source_item in selected_items:
                    if type(source_item) is CustomListWidgetItem:
                        item_data = source_item.data(Qt.ItemDataRole.UserRole)
                        uuid = item_data["uuid"]
                        # Retrieve metadata
                        mod_metadata = self.metadata_manager.internal_local_metadata[
                            uuid
                        ]
                        mod_data_source = mod_metadata.get("data_source")
                        # Open folder action text
                        open_folder_action = QAction()
                        open_folder_action.setText("Open folder(s)")
                        # If we have a "url" or "steam_url"
                        if mod_metadata.get("url") or mod_metadata.get("steam_url"):
                            open_url_browser_action = QAction()
                            open_url_browser_action.setText("Open URL(s) in browser")
                        # Conversion options (local <-> SteamCMD)
                        if mod_data_source == "local":
                            mod_name = mod_metadata.get("name")
                            mod_folder_name = mod_metadata["folder"]
                            mod_folder_path = mod_metadata["path"]
                            publishedfileid = mod_metadata.get("publishedfileid")
                            if not mod_metadata.get("steamcmd") and (
                                self.metadata_manager.external_steam_metadata
                                and publishedfileid
                                and publishedfileid
                                in self.metadata_manager.external_steam_metadata.keys()
                            ):
                                local_steamcmd_name_to_publishedfileid[
                                    mod_folder_name
                                ] = publishedfileid
                                # Convert local mods -> steamcmd
                                if not convert_local_steamcmd_action:
                                    convert_local_steamcmd_action = QAction()
                                    convert_local_steamcmd_action.setText(
                                        "Convert local mod(s) to SteamCMD"
                                    )
                            if mod_metadata.get("steamcmd"):
                                steamcmd_mod_paths.append(mod_folder_path)
                                steamcmd_publishedfileid_to_name[publishedfileid] = (
                                    mod_name
                                )
                                # Convert steamcmd mods -> local
                                if not convert_steamcmd_local_action:
                                    convert_steamcmd_local_action = QAction()
                                    convert_steamcmd_local_action.setText(
                                        "Convert SteamCMD mod(s) to local"
                                    )
                                # Re-download steamcmd mods
                                if not re_steamcmd_action:
                                    re_steamcmd_action = QAction()
                                    re_steamcmd_action.setText(
                                        "Re-download mod(s) with SteamCMD"
                                    )
                            # Update git mods if local mod with git repo, but not steamcmd
                            if not mod_metadata.get("steamcmd") and mod_metadata.get(
                                "git_repo"
                            ):
                                git_paths.append(mod_folder_path)
                                if not re_git_action:
                                    re_git_action = QAction()
                                    re_git_action.setText("Update mod(s) with git")
                        # No "Edit mod rules" when multiple selected
                        # Toggle warning
                        if not toggle_warning_action:
                            toggle_warning_action = QAction()
                            toggle_warning_action.setText("Toggle warning(s)")
                        # If Workshop, and pfid, allow Steam actions
                        if mod_data_source == "workshop" and mod_metadata.get(
                            "publishedfileid"
                        ):
                            mod_name = mod_metadata.get("name")
                            mod_folder_path = mod_metadata["path"]
                            publishedfileid = mod_metadata["publishedfileid"]
                            steam_mod_paths.append(mod_folder_path)
                            steam_publishedfileid_to_name[publishedfileid] = mod_name
                            # Convert steam mods -> local
                            if not convert_workshop_local_action:
                                convert_workshop_local_action = QAction()
                                convert_workshop_local_action.setText(
                                    "Convert Steam mod(s) to local"
                                )
                            # Only enable subscription actions if user has enabled Steam client integration
                            if self.settings_controller.settings.instances[
                                self.settings_controller.settings.current_instance
                            ].steam_client_integration:
                                # Re-subscribe steam mods
                                if not re_steam_action:
                                    re_steam_action = QAction()
                                    re_steam_action.setText(
                                        "Re-subscribe mod(s) with Steam"
                                    )
                                # Unsubscribe steam mods
                                if not unsubscribe_mod_steam_action:
                                    unsubscribe_mod_steam_action = QAction()
                                    unsubscribe_mod_steam_action.setText(
                                        "Unsubscribe mod(s) with Steam"
                                    )
                        # No SteamDB blacklist options when multiple selected
            # Put together our contextMenu
            if open_folder_action:
                context_menu.addAction(open_folder_action)
            if open_url_browser_action:
                context_menu.addAction(open_url_browser_action)
            if open_mod_steam_action:
                context_menu.addAction(open_mod_steam_action)
            if toggle_warning_action:
                context_menu.addAction(toggle_warning_action)

            context_menu.addMenu(self.deletion_sub_menu)
            context_menu.addSeparator()
            if (
                copy_packageid_to_clipboard_action
                or copy_url_to_clipboard_action
                or edit_mod_rules_action
                or re_git_action
            ):
                misc_options_menu = QMenu(title="Miscellaneous options")
                if copy_packageid_to_clipboard_action:
                    clipboard_options_menu = QMenu(title="Clipboard options")
                    clipboard_options_menu.addAction(copy_packageid_to_clipboard_action)
                    if copy_url_to_clipboard_action:
                        clipboard_options_menu.addAction(copy_url_to_clipboard_action)
                    misc_options_menu.addMenu(clipboard_options_menu)
                if edit_mod_rules_action:
                    misc_options_menu.addAction(edit_mod_rules_action)
                if re_git_action:
                    misc_options_menu.addAction(re_git_action)
                context_menu.addMenu(misc_options_menu)
            if (
                convert_local_steamcmd_action
                or convert_steamcmd_local_action
                or convert_workshop_local_action
                or re_steamcmd_action
                or re_steam_action
                or unsubscribe_mod_steam_action
                or add_to_steamdb_blacklist_action
                or remove_from_steamdb_blacklist_action
            ):
                local_folder = self.settings_controller.settings.instances[
                    self.settings_controller.settings.current_instance
                ].local_folder
                workshop_actions_menu = QMenu(title="Workshop mods options")
                if local_folder and convert_local_steamcmd_action:
                    workshop_actions_menu.addAction(convert_local_steamcmd_action)
                if local_folder and convert_steamcmd_local_action:
                    workshop_actions_menu.addAction(convert_steamcmd_local_action)
                if local_folder and convert_workshop_local_action:
                    workshop_actions_menu.addAction(convert_workshop_local_action)
                if re_steamcmd_action:
                    workshop_actions_menu.addAction(re_steamcmd_action)
                if re_steam_action:
                    workshop_actions_menu.addAction(re_steam_action)
                if unsubscribe_mod_steam_action:
                    workshop_actions_menu.addAction(unsubscribe_mod_steam_action)
                if (
                    add_to_steamdb_blacklist_action
                    or remove_from_steamdb_blacklist_action
                ):
                    workshop_actions_menu.addSeparator()
                if add_to_steamdb_blacklist_action:
                    workshop_actions_menu.addAction(add_to_steamdb_blacklist_action)
                if remove_from_steamdb_blacklist_action:
                    workshop_actions_menu.addAction(
                        remove_from_steamdb_blacklist_action
                    )
                context_menu.addMenu(workshop_actions_menu)
            # Execute QMenu and return it's ACTION
            action = context_menu.exec_(self.mapToGlobal(pos_local))
            if action:  # Handle the action for all selected items
                if (  # ACTION: Update git mod(s)
                    action == re_git_action and len(git_paths) > 0
                ):
                    # Prompt user
                    answer = show_dialogue_conditional(
                        title="Are you sure?",
                        text=f"You have selected {len(git_paths)} git mods to be updated.",
                        information="Do you want to proceed?",
                    )
                    if answer == "&Yes":
                        logger.debug(f"Updating {len(git_paths)} git mod(s)")
                        self.update_git_mods_signal.emit(git_paths)
                    return True
                elif (  # ACTION: Convert local mod(s) -> SteamCMD
                    action == convert_local_steamcmd_action
                    and len(local_steamcmd_name_to_publishedfileid) > 0
                ):
                    local_folder = self.settings_controller.settings.instances[
                        self.settings_controller.settings.current_instance
                    ].local_folder
                    for (
                        folder_name,
                        publishedfileid,
                    ) in local_steamcmd_name_to_publishedfileid.items():
                        original_mod_path = str((Path(local_folder) / folder_name))
                        renamed_mod_path = str((Path(local_folder) / publishedfileid))
                        if os.path.exists(original_mod_path):
                            if not os.path.exists(renamed_mod_path):
                                try:
                                    os.rename(original_mod_path, renamed_mod_path)
                                    logger.debug(
                                        f'Successfully "converted" local mod -> SteamCMD by renaming from {folder_name} -> {publishedfileid}'
                                    )
                                except Exception as e:
                                    stacktrace = format_exc()
                                    logger.error(
                                        f"Failed to convert mod: {original_mod_path} - {e}"
                                    )
                                    logger.error(stacktrace)
                            else:
                                logger.warning(
                                    f"Failed to convert mod! Destination already exists: {renamed_mod_path}"
                                )
                    self.refresh_signal.emit()
                    return True
                elif (  # ACTION: Convert SteamCMD mod(s) -> local
                    action == convert_steamcmd_local_action
                    and len(steamcmd_publishedfileid_to_name) > 0
                ):
                    local_folder = self.settings_controller.settings.instances[
                        self.settings_controller.settings.current_instance
                    ].local_folder
                    for (
                        publishedfileid,
                        mod_name,
                    ) in steamcmd_publishedfileid_to_name.items():
                        mod_name = (
                            sanitize_filename(mod_name)
                            if mod_name
                            else f"{publishedfileid}_local"
                        )
                        original_mod_path = str((Path(local_folder) / publishedfileid))
                        renamed_mod_path = str((Path(local_folder) / mod_name))
                        if os.path.exists(original_mod_path):
                            if not os.path.exists(renamed_mod_path):
                                try:
                                    os.rename(original_mod_path, renamed_mod_path)
                                    logger.debug(
                                        f'Successfully "converted" SteamCMD mod by renaming from {publishedfileid} -> {mod_name}'
                                    )
                                except Exception as e:
                                    stacktrace = format_exc()
                                    logger.error(
                                        f"Failed to convert mod: {original_mod_path} - {e}"
                                    )
                                    logger.error(stacktrace)
                            else:
                                logger.warning(
                                    f"Failed to convert mod! Destination already exists: {renamed_mod_path}"
                                )
                    self.refresh_signal.emit()
                    return True
                elif (  # ACTION: Re-download SteamCMD mod(s)
                    action == re_steamcmd_action
                    and len(steamcmd_publishedfileid_to_name.keys()) > 0
                ):
                    logger.debug(steamcmd_publishedfileid_to_name)
                    # Prompt user
                    answer = show_dialogue_conditional(
                        title="Are you sure?",
                        text=f"You have selected {len(steamcmd_publishedfileid_to_name.keys())} mods for deletion + re-download.",
                        information="\nThis operation will recursively delete all mod files, except for .dds textures found, "
                        + "and attempt to re-download the mods via SteamCMD. Do you want to proceed?",
                    )
                    if answer == "&Yes":
                        logger.debug(
                            f"Deleting + redownloading {len(steamcmd_publishedfileid_to_name.keys())} SteamCMD mod(s)"
                        )
                        for path in steamcmd_mod_paths:
                            # Delete all files except .dds
                            delete_files_except_extension(
                                directory=path, extension=".dds"
                            )
                            # Calculate SteamCMD mod publishedfileids to purge from acf metadata
                            steamcmd_acf_pfid_purge = set(
                                steamcmd_publishedfileid_to_name.keys()
                            )
                        # Purge any deleted SteamCMD mods from acf metadata
                        if steamcmd_acf_pfid_purge:
                            self.metadata_manager.steamcmd_purge_mods(
                                publishedfileids=steamcmd_acf_pfid_purge
                            )
                        # Emit signal to steamcmd downloader to re-download
                        self.steamcmd_downloader_signal.emit(
                            list(steamcmd_publishedfileid_to_name.keys())
                        )
                    return True
                elif (  # ACTION: Convert Steam mod(s) -> local
                    action == convert_workshop_local_action
                    and len(steam_mod_paths) > 0
                    and len(steam_publishedfileid_to_name) > 0
                ):
                    for path in steam_mod_paths:
                        publishedfileid_from_folder_name = os.path.split(path)[1]
                        mod_name = steam_publishedfileid_to_name.get(
                            publishedfileid_from_folder_name
                        )
                        if mod_name:
                            mod_name = sanitize_filename(mod_name)
                        renamed_mod_path = str(
                            (
                                Path(
                                    self.settings_controller.settings.instances[
                                        self.settings_controller.settings.current_instance
                                    ].local_folder
                                )
                                / (
                                    mod_name
                                    if mod_name
                                    else publishedfileid_from_folder_name
                                )
                            )
                        )
                        if os.path.exists(path):
                            try:
                                if os.path.exists(renamed_mod_path):
                                    logger.warning(
                                        "Destination exists. Removing all files except for .dds textures first..."
                                    )
                                    delete_files_except_extension(
                                        directory=renamed_mod_path, extension=".dds"
                                    )
                                try:
                                    copytree(path, renamed_mod_path)
                                except FileExistsError:
                                    for root, dirs, files in os.walk(path):
                                        dest_dir = root.replace(path, renamed_mod_path)
                                        if not os.path.isdir(dest_dir):
                                            os.makedirs(dest_dir)
                                        for file in files:
                                            src_file = os.path.join(root, file)
                                            dst_file = os.path.join(dest_dir, file)
                                            copy2(src_file, dst_file)
                                logger.debug(
                                    f'Successfully "converted" Steam mod by copying {publishedfileid_from_folder_name} -> {mod_name} and migrating mod to local mods directory'
                                )
                            except Exception as e:
                                stacktrace = format_exc()
                                logger.error(f"Failed to convert mod: {path} - {e}")
                                logger.error(stacktrace)
                    self.refresh_signal.emit()
                    return True
                elif (  # ACTION: Re-subscribe to mod(s) with Steam
                    action == re_steam_action and len(steam_publishedfileid_to_name) > 0
                ):
                    publishedfileids = steam_publishedfileid_to_name.keys()
                    # Prompt user
                    answer = show_dialogue_conditional(
                        title="Are you sure?",
                        text=f"You have selected {len(publishedfileids)} mods for unsubscribe + re-subscribe.",
                        information="\nThis operation will potentially delete .dds textures leftover. Steam is unreliable for this. Do you want to proceed?",
                    )
                    if answer == "&Yes":
                        logger.debug(
                            f"Unsubscribing + re-subscribing to {len(publishedfileids)} mod(s)"
                        )
                        for path in steam_mod_paths:
                            delete_files_except_extension(
                                directory=path, extension=".dds"
                            )
                        self.steamworks_subscription_signal.emit(
                            [
                                "resubscribe",
                                [eval(str_pfid) for str_pfid in publishedfileids],
                            ]
                        )
                    return True
                elif (  # ACTION: Unsubscribe & delete mod(s) with steam
                    action == unsubscribe_mod_steam_action
                    and len(steam_publishedfileid_to_name) > 0
                ):
                    publishedfileids = steam_publishedfileid_to_name.keys()
                    # Prompt user
                    answer = show_dialogue_conditional(
                        title="Are you sure?",
                        text=f"You have selected {len(publishedfileids)} mods for unsubscribe.",
                        information="\nDo you want to proceed?",
                    )
                    if answer == "&Yes":
                        logger.debug(
                            f"Unsubscribing from {len(publishedfileids)} mod(s)"
                        )
                        self.steamworks_subscription_signal.emit(
                            [
                                "unsubscribe",
                                [eval(str_pfid) for str_pfid in publishedfileids],
                            ]
                        )
                    return True
                elif (
                    action == add_to_steamdb_blacklist_action
                ):  # ACTION: Blacklist workshop mod in SteamDB
                    if (
                        self.metadata_manager.external_steam_metadata is None
                        or steamdb_add_blacklist is None
                    ):
                        logger.error(
                            f"Unable to add mod to SteamDB blacklist: {steamdb_remove_blacklist}"
                        )
                        show_warning(
                            "Warning",
                            "Unable to add mod to SteamDB blacklist",
                            "Metadata manager or steamdb_add_blacklist was None type",
                            parent=self,
                        )
                        return False

                    args, ok = show_dialogue_input(
                        title="Add comment",
                        label="Enter a comment providing your reasoning for wanting to blacklist this mod: "
                        + f"{self.metadata_manager.external_steam_metadata.get(steamdb_add_blacklist, {}).get('steamName', steamdb_add_blacklist)}",
                    )
                    if ok:
                        self.steamdb_blacklist_signal.emit(
                            [steamdb_add_blacklist, True, args]
                        )
                    else:
                        show_warning(
                            title="Unable to add to blacklist",
                            text="Comment was not provided or entry was cancelled. Comments are REQUIRED for this action!",
                        )
                    return True
                elif (
                    action == remove_from_steamdb_blacklist_action
                ):  # ACTION: Blacklist workshop mod in SteamDB
                    if (
                        self.metadata_manager.external_steam_metadata is None
                        or steamdb_remove_blacklist is None
                    ):
                        logger.error(
                            f"Unable to remove mod from SteamDB blacklist: {steamdb_remove_blacklist}"
                        )
                        show_warning(
                            "Warning",
                            "Unable to remove mod from SteamDB blacklist",
                            "Metadata manager or steamdb_remove_blacklist was None type",
                            parent=self,
                        )
                        return False

                    answer = show_dialogue_conditional(
                        title="Are you sure?",
                        text="This will remove the selected mod, "
                        + f"{self.metadata_manager.external_steam_metadata.get(steamdb_remove_blacklist, {}).get('steamName', steamdb_remove_blacklist)}, "
                        + "from your configured Steam DB blacklist."
                        + "\nDo you want to proceed?",
                    )
                    if answer == "&Yes":
                        self.steamdb_blacklist_signal.emit(
                            [steamdb_remove_blacklist, False]
                        )
                    return True
                # Execute action for each selected mod
                for source_item in selected_items:
                    if type(source_item) is CustomListWidgetItem:
                        item_data = source_item.data(Qt.ItemDataRole.UserRole)
                        uuid = item_data["uuid"]
                        # Retrieve metadata
                        mod_metadata = self.metadata_manager.internal_local_metadata[
                            uuid
                        ]
                        mod_data_source = mod_metadata.get("data_source")
                        mod_path = mod_metadata["path"]
                        # Toggle warning action
                        if action == toggle_warning_action:
                            self.toggle_warning(mod_metadata["packageid"], uuid)
                        # Open folder action
                        elif action == open_folder_action:  # ACTION: Open folder
                            if os.path.exists(mod_path):  # If the path actually exists
                                logger.info(f"Opening folder: {mod_path}")
                                platform_specific_open(mod_path)
                        # Open url action
                        elif (
                            action == open_url_browser_action
                        ):  # ACTION: Open URL in browser
                            if mod_metadata.get("url") or mod_metadata.get(
                                "steam_url"
                            ):  # If we have some form of "url" to work with...
                                url = None
                                if (
                                    mod_data_source == "expansion"
                                    or mod_metadata.get("steamcmd")
                                    or mod_data_source == "workshop"
                                ):
                                    url = mod_metadata.get(
                                        "steam_url", mod_metadata.get("url")
                                    )
                                elif (
                                    mod_data_source == "local"
                                    and not mod_metadata.get("steamcmd")
                                ):
                                    url = mod_metadata.get(
                                        "url", mod_metadata.get("steam_url")
                                    )
                                if url:
                                    logger.info(f"Opening url in browser: {url}")
                                    open_url_browser(url)
                        # Open Steam URI with Steam action
                        elif (
                            action == open_mod_steam_action
                        ):  # ACTION: Open steam:// uri in Steam
                            if mod_metadata.get("steam_uri"):  # If we have steam_uri
                                platform_specific_open(mod_metadata["steam_uri"])
                        # Copy to clipboard actions
                        elif (
                            action == copy_packageid_to_clipboard_action
                        ):  # ACTION: Copy packageId to clipboard
                            copy_to_clipboard_safely(mod_metadata["packageid"])
                        elif (
                            action == copy_url_to_clipboard_action
                        ):  # ACTION: Copy URL to clipboard
                            if mod_metadata.get("url") or mod_metadata.get(
                                "steam_url"
                            ):  # If we have some form of "url" to work with...
                                url = None
                                if (
                                    mod_data_source == "expansion"
                                    or mod_metadata.get("steamcmd")
                                    or mod_data_source == "workshop"
                                ):
                                    url = mod_metadata.get(
                                        "steam_url", mod_metadata.get("url")
                                    )
                                elif (
                                    mod_data_source == "local"
                                    and not mod_metadata.get("steamcmd")
                                ):
                                    url = mod_metadata.get(
                                        "url", mod_metadata.get("steam_url")
                                    )
                                if url:
                                    copy_to_clipboard_safely(url)
                        # Edit mod rules action
                        elif action == edit_mod_rules_action:
                            self.edit_rules_signal.emit(
                                True, "user_rules", mod_metadata["packageid"]
                            )
            return True
        return super().eventFilter(object, event)

    def focusOutEvent(self, event: QFocusEvent) -> None:
        """
        Slot to handle unhighlighting any items in the
        previous list when clicking out of that list.
        """
        self.clearFocus()
        return super().focusOutEvent(event)

    def keyPressEvent(self, event: QKeyEvent) -> None:
        """
        This event occurs when the user presses a key while the mod
        list is in focus.
        """
        key_pressed = QKeySequence(event.key()).toString()
        if (
            key_pressed == "Left"
            or key_pressed == "Right"
            or key_pressed == "Return"
            or key_pressed == "Space"
        ):
            self.key_press_signal.emit(key_pressed)
        else:
            return super().keyPressEvent(event)

    def resizeEvent(self, e: QResizeEvent) -> None:
        """
        When the list widget is resized (as the window is resized),
        ensure that all visible items have widgets loaded.

        :param event: the resize event
        """
        self.check_widgets_visible()
        return super().resizeEvent(e)

    def append_new_item(self, uuid: str) -> None:
        data = CustomListWidgetItemMetadata(uuid=uuid)
        item = CustomListWidgetItem(self)
        item.setData(Qt.ItemDataRole.UserRole, data)
        self.addItem(item)

    def get_all_mod_list_items(self) -> list[CustomListWidgetItem]:
        """
        This gets all modlist items.

        :return: List of all modlist items as CustomListWidgetItem
        """
        mod_list_items = []
        for index in range(self.count()):
            item = self.item(index)
            mod_list_items.append(item)
        return mod_list_items

    def get_all_loaded_mod_list_items(self) -> list[ModListItemInner]:
        """
        This gets all modlist items as ModListItemInner.
        Mods that have not been loaded or lazy loaded will not be returned.

        :return: List of all modlist items as ModListItemInner
        """
        mod_list_items = []
        for index in range(self.count()):
            item = self.item(index)
            widget = self.itemWidget(item)
            if isinstance(widget, ModListItemInner):
                mod_list_items.append(widget)
        return mod_list_items

    def get_all_loaded_and_toggled_mod_list_items(self) -> list[CustomListWidgetItem]:
        """
        This returns all modlist items that have their warnings toggled.

        :return: List of all toggled modlist items as CustomListWidgetItem
        """
        mod_list_items = []
        for index in range(self.count()):
            item = self.item(index)
            item_data = item.data(Qt.ItemDataRole.UserRole)
            if item_data["warning_toggled"]:
                mod_list_items.append(item)
        return mod_list_items

    def check_item_visible(self, item: CustomListWidgetItem) -> bool:
        # Determines if the item is currently visible in the viewport.
        rect = self.visualItemRect(item)
        return rect.top() < self.viewport().height() and rect.bottom() > 0

    def create_widget_for_item(self, item: CustomListWidgetItem) -> None:
        data = item.data(Qt.ItemDataRole.UserRole)
        if data is None:
            logger.debug("Attempted to create widget for item with None data")
            return
        errors_warnings = data["errors_warnings"]
        errors = data["errors"]
        warnings = data["warnings"]
        filtered = data["filtered"]
        invalid = data["invalid"]
        mismatch = data["mismatch"]
        alternative = data["alternative"]
        uuid = data["uuid"]
        if uuid:
            widget = ModListItemInner(
                errors_warnings=errors_warnings,
                errors=errors,
                warnings=warnings,
                filtered=filtered,
                invalid=invalid,
                mismatch=mismatch,
                alternative=alternative,
                settings_controller=self.settings_controller,
                uuid=uuid,
            )
            widget.toggle_warning_signal.connect(self.toggle_warning)
            widget.toggle_error_signal.connect(self.toggle_warning)
            item.setSizeHint(widget.sizeHint())
            self.setItemWidget(item, widget)

    def check_widgets_visible(self) -> None:
        # This function checks the visibility of each item and creates a widget if the item is visible and not already setup.
        for idx in range(self.count()):
            item = self.item(idx)
            # Check for visible item without a widget set
            if item and self.check_item_visible(item) and self.itemWidget(item) is None:
                self.create_widget_for_item(item)

    def handle_item_data_changed(self, item: CustomListWidgetItem) -> None:
        """
        This slot is called when an item's data changes
        """
        widget = self.itemWidget(item)
        if widget is not None and isinstance(widget, ModListItemInner):
            widget.repolish(item)

    def handle_other_list_row_added(self, uuid: str) -> None:
        """
        When a mod is moved from Inactive->Active, the uuid is removed from the Inactive list.

        When a mod is moved from Active->Inactive, the uuid is removed from the Active list.
        """
        if uuid in self.uuids:
            self.uuids.remove(uuid)

    def handle_rows_inserted(self, parent: QModelIndex, first: int, last: int) -> None:
        """
        This slot is called when rows are inserted.

        When mods are inserted into the mod list, either through the
        `recreate_mod_list` method above or automatically through dragging
        and dropping on the UI, this function is called. For single-item
        inserts, which happens through the above method or through dragging
        and dropping individual mods, `first` equals `last` and the below
        loop is just run once. In this loop, a custom widget is created,
        which displays the text, icons, etc, and is added to the list item.

        For dragging and dropping multiple items, the loop is run multiple
        times. Importantly, even for multiple items, the number of list items
        is set BEFORE the loop starts running, e.g. if we were dragging 3 mods
        onto a list of 100 mods, this method is called once and by the start
        of this method, `self.count()` is already 103; there are 3 "empty"
        list items that do not have widgets assigned to them.

        However, inserting the initial `n` mods with `recreate_mod_list` has
        an inefficiency: it is only able to insert one at a time. This means
        this method is called `n` times for the first `n` mods.
        One optimization here (saving about 1 second with a 200 mod list) is
        to not emit the list update signal until the number of widgets is
        equal to the number of items. If widgets < items, that means
        widgets are still being added. Only when widgets == items does it mean
        we are done with adding the initial set of mods. We can do this
        by keeping track of the number of widgets currently loaded in the list
        through a set of UUIDs which we can compare to the number of items
        directly, as this set will equate to the items in the list.

        :param parent: parent to get rows under (not used)
        :param first: index of first item inserted
        :param last: index of last item inserted
        """
        # Loop through the indexes of inserted items, load widgets if not
        # already loaded. Each item index corresponds to a UUID index.
        for idx in range(first, last + 1):
            item = self.item(idx)
            if item:
                data = item.data(Qt.ItemDataRole.UserRole)
                if data is None:
                    logger.debug(f"Attempted to insert item with None data. Idx: {idx}")
                    continue
                uuid = data["uuid"]
                self.uuids.insert(idx, uuid)
                self.item_added_signal.emit(uuid)
        # Update list signal if all items are loaded
        if len(self.uuids) == self.count():
            # Update list with the number of items
            logger.debug(
                f"Emitting {self.list_type} list update signal after rows inserted [{self.count()}]"
            )
            self.list_update_signal.emit(str(self.count()))

    def handle_rows_removed(self, parent: QModelIndex, first: int, last: int) -> None:
        """
        This slot is called when rows are removed.
        Emit a signal with the count of objects remaining to update
        the count label. For some reason this seems to call twice on
        dragging and dropping multiple mods.

        The condition is required because when we `do_clear` or `do_import`,
        the existing list needs to be "wiped", and this counts as `n`
        calls to this function. When this happens, `self.uuids` is
        cleared and `self.count()` remains at the previous number, so we can
        just check for equality here.

        :param parent: parent to get rows under (not used)
        :param first: index of first item removed (not used)
        :param last: index of last item removed (not used)
        """
        # Update list signal if all items are loaded
        if len(self.uuids) == self.count():
            # Update list with the number of items
            logger.debug(
                f"Emitting {self.list_type} list update signal after rows removed [{self.count()}]"
            )
            self.list_update_signal.emit(str(self.count()))

    def get_item_widget_at_index(self, idx: int) -> QWidget | None:
        item = self.item(idx)
        if item:
            return self.itemWidget(item)
        return None

    def mod_changed_to(
        self, current: CustomListWidgetItem, previous: CustomListWidgetItem
    ) -> None:
        """
        Method to handle clicking on a row or navigating between rows with
        the keyboard. Look up the mod's data by uuid
        """
        if current is not None:
            data = current.data(Qt.ItemDataRole.UserRole)
            self.mod_info_signal.emit(data["uuid"])

    def mod_clicked(self, current: CustomListWidgetItem) -> None:
        """
        Method to handle clicking on a row. Necessary because `mod_changed_to` does not
        properly handle clicking on a previous selected item after clicking on an item
        in another list. For example, clicking on item 1 in the inactive list, then on item 2
        in the active list, then back to item 1 in the inactive list-- this method makes
        it so that mod info is updated as expected.
        """
        if current is not None:
            data = current.data(Qt.ItemDataRole.UserRole)
            self.mod_info_signal.emit(data["uuid"])
            mod_info = self.metadata_manager.internal_local_metadata[data["uuid"]]
            mod_info = flatten_to_list(mod_info)
            mod_info_pretty = json.dumps(mod_info, indent=4)
            logger.debug(
                f"USER ACTION: mod was clicked: [{data['uuid']}] {mod_info_pretty}"
            )

    def mod_double_clicked(self, item: CustomListWidgetItem) -> None:
        """
        Method to handle double clicking on a row.
        """
        # widget = ModListItemInner = self.itemWidget(item)
        self.key_press_signal.emit("DoubleClick")

    def rebuild_item_widget_from_uuid(self, uuid: str) -> None:
        item_index = self.uuids.index(uuid)
        item = self.item(item_index)
        logger.debug(f"Rebuilding widget for item {uuid} at index {item_index}")
        # Destroy the item's previous widget immediately. Recreate if the item is visible.
        widget = self.itemWidget(item)
        if widget:
            self.removeItemWidget(item)
        # If it is visible, create a new widget. Otherwise, allow lazy loading to handle this.
        if self.check_item_visible(item):
            self.create_widget_for_item(item)
        # If the current item is selected, update the info panel
        if self.currentItem() == item:
            self.mod_info_signal.emit(uuid)

    def recalculate_internal_errors_warnings(self) -> tuple[str, str, int, int]:
        """
        Whenever the respective mod list has items added to it, or has
        items removed from it, or has items rearranged around within it,
        calculate the internal list errors / warnings for the mod list
        """
        logger.info(f"Recalculating {self.list_type} list errors / warnings")

        internal_local_metadata = self.metadata_manager.internal_local_metadata

        packageid_to_uuid = {
            internal_local_metadata[uuid]["packageid"]: uuid for uuid in self.uuids
        }
        package_ids_set = set(packageid_to_uuid.keys())

        package_id_to_errors: dict[str, dict[str, None | set[str] | bool]] = {
            uuid: {
                "missing_dependencies": set() if self.list_type == "Active" else None,
                "conflicting_incompatibilities": (
                    set() if self.list_type == "Active" else None
                ),
                "load_before_violations": set() if self.list_type == "Active" else None,
                "load_after_violations": set() if self.list_type == "Active" else None,
                "version_mismatch": True,
                "use_this_instead": set()
                if self.settings_controller.settings.external_use_this_instead_metadata_source
                != "None"
                else None,
            }
            for uuid in self.uuids
        }

        num_warnings = 0
        total_warning_text = ""
        num_errors = 0
        total_error_text = ""

        for uuid, mod_errors in package_id_to_errors.items():
            current_mod_index = self.uuids.index(uuid)
            current_item = self.item(current_mod_index)
            if current_item is None:
                continue
            current_item_data = current_item.data(Qt.ItemDataRole.UserRole)
            current_item_data["mismatch"] = False
            current_item_data["errors"] = ""
            current_item_data["warnings"] = ""
            mod_data = internal_local_metadata[uuid]
            # Check mod supportedversions against currently loaded version of game
            mod_errors["version_mismatch"] = self.metadata_manager.is_version_mismatch(
                uuid
            )
            # Set an item's validity dynamically based on the version mismatch value
            if (
                mod_data["packageid"] not in self.ignore_warning_list
                and not current_item_data["warning_toggled"]
            ):
                current_item_data["mismatch"] = mod_errors["version_mismatch"]
            else:
                # If a mod has been moved for eg. inactive -> active. We keep ignoring the warnings.
                # This makes sure to add the mod to the ignore list of the new modlist.
                # TODO: Check if toggle_warning method can add a mod to the ignore list
                # of both ModListWidgets (Active and Inactive) at the same time. Then we can remove some of this confusing code...
                if not current_item_data["warning_toggled"]:
                    if mod_data["packageid"] in self.ignore_warning_list:
                        self.ignore_warning_list.remove(mod_data["packageid"])
                elif mod_data["packageid"] not in self.ignore_warning_list:
                    self.ignore_warning_list.append(mod_data.get("packageid"))
            # Check for "Active" mod list specific errors and warnings
            if (
                self.list_type == "Active"
                and mod_data.get("packageid")
                and mod_data["packageid"] not in self.ignore_warning_list
            ):
                # Check dependencies (and replacements for dependencies)
                # Note: dependency replacements are NOT assumed to be subject
                # to the same load order rules as the orignal mods!
                mod_errors["missing_dependencies"] = {
                    dep
                    for dep in mod_data.get("dependencies", [])
                    if dep not in package_ids_set
                    and not self._has_replacement(
                        mod_data["packageid"], dep, package_ids_set
                    )
                }

                # Check incompatibilities
                mod_errors["conflicting_incompatibilities"] = {
                    incomp
                    for incomp in mod_data.get("incompatibilities", [])
                    if incomp in package_ids_set
                }

                # Check loadTheseBefore
                for load_this_before in mod_data.get("loadTheseBefore", []):
                    if (
                        load_this_before[1]
                        and load_this_before[0] in packageid_to_uuid
                        and current_mod_index
                        <= self.uuids.index(packageid_to_uuid[load_this_before[0]])
                    ):
                        assert isinstance(mod_errors["load_before_violations"], set)
                        mod_errors["load_before_violations"].add(load_this_before[0])

                # Check loadTheseAfter
                for load_this_after in mod_data.get("loadTheseAfter", []):
                    if (
                        load_this_after[1]
                        and load_this_after[0] in packageid_to_uuid
                        and current_mod_index
                        >= self.uuids.index(packageid_to_uuid[load_this_after[0]])
                    ):
                        assert isinstance(mod_errors["load_after_violations"], set)
                        mod_errors["load_after_violations"].add(load_this_after[0])
            # Calculate any needed string for errors
            tool_tip_text = ""
            for error_type, tooltip_header in [
                ("missing_dependencies", "\nMissing Dependencies:"),
                ("conflicting_incompatibilities", "\nIncompatibilities:"),
            ]:
                if mod_errors[error_type]:
                    tool_tip_text += tooltip_header
                    errors = mod_errors[error_type]
                    assert isinstance(errors, set)
                    for key in errors:
                        name = internal_local_metadata.get(
                            packageid_to_uuid.get(key, ""), {}
                        ).get(
                            "name",
                            self.metadata_manager.steamdb_packageid_to_name.get(
                                key, key
                            ),
                        )
                        tool_tip_text += f"\n  * {name}"
            # If missing dependency and/or incompatibility, add tooltip to errors
            current_item_data["errors"] = tool_tip_text
            # Calculate any needed string for warnings
            for error_type, tooltip_header in [
                ("load_before_violations", "\nShould be Loaded After:"),
                ("load_after_violations", "\nShould be Loaded Before:"),
            ]:
                if mod_errors[error_type]:
                    tool_tip_text += tooltip_header
                    errors = mod_errors[error_type]
                    assert isinstance(errors, set)
                    for key in errors:
                        name = internal_local_metadata.get(
                            packageid_to_uuid.get(key, ""), {}
                        ).get(
                            "name",
                            self.metadata_manager.steamdb_packageid_to_name.get(
                                key, key
                            ),
                        )
                        tool_tip_text += f"\n  * {name}"
            # Handle version mismatch behavior
            if (
                mod_errors["version_mismatch"]
                and mod_data["packageid"] not in self.ignore_warning_list
            ):
                # Add tool tip to indicate mod and game version mismatch
                tool_tip_text += "\nMod and Game Version Mismatch"
            # Handle "use this instead" behavior
            if (
                current_item_data["alternative"]
                and mod_data["packageid"] not in self.ignore_warning_list
            ):
                tool_tip_text += f"\nAn alternative updated mod is recommended:\n{current_item_data['alternative']}"
            # Add to error summary if any missing dependencies or incompatibilities
            if self.list_type == "Active" and any(
                [
                    mod_errors[key]
                    for key in [
                        "missing_dependencies",
                        "conflicting_incompatibilities",
                    ]
                ]
            ):
                num_errors += 1
                total_error_text += f"\n\n{mod_data['name']}"
                total_error_text += "\n" + "=" * len(mod_data["name"])
                total_error_text += tool_tip_text

            # Add to warning summary if any loadBefore or loadAfter violations, or version mismatch
            # Version mismatch is determined earlier without checking if the mod is in ignore_warning_list
            # so we have to check it again here in order to not display a faulty, empty version warning
            if (
                self.list_type == "Active"
                and mod_data["packageid"] not in self.ignore_warning_list
                and any(
                    [
                        mod_errors[key]
                        for key in [
                            "load_before_violations",
                            "load_after_violations",
                            "version_mismatch",
                            "use_this_instead",
                        ]
                    ]
                )
            ):
                num_warnings += 1
                total_warning_text += f"\n\n{mod_data['name']}"
                total_warning_text += "\n============================="
                total_warning_text += tool_tip_text
            # Add tooltip to item data and set the data back to the item
            current_item_data["errors_warnings"] = tool_tip_text.strip()
            current_item_data["warnings"] = tool_tip_text[
                len(current_item_data["errors"]) :
            ].strip()
            current_item_data["errors"] = current_item_data["errors"].strip()
            current_item.setData(Qt.ItemDataRole.UserRole, current_item_data)
        logger.info(f"Finished recalculating {self.list_type} list errors and warnings")
        return total_error_text, total_warning_text, num_errors, num_warnings

    def _has_replacement(
        self, package_id: str, dep: str, package_ids_set: set[str]
    ) -> bool:
        # Get a list of mods that can replace this mod
        replacements = KNOWN_MOD_REPLACEMENTS.get(dep, set())
        # Return true if any of the above mods (replacements) are in the mod list
        # If no replacements exist for dep, returns false
        for replacement in replacements:
            if replacement in package_ids_set:
                logger.debug(
                    f"Missing dependency [{dep}] for [{package_id}] replaced with [{replacement}]"
                )
                return True
        return False

    def recreate_mod_list_and_sort(
        self,
        list_type: str,
        uuids: list[str],
        key: ModsPanelSortKey = ModsPanelSortKey.NOKEY,
    ) -> None:
        """
        Reconstructs and sorts a mod list based on provided UUIDs and a sorting key.

        This method takes a list of mod UUIDs, sorts them according to the specified
        sorting key, and then recreates the mod list of the given type with the sorted order.

        Args:
            list_type (str): The type of mod list to recreate. ("Active", "Inactive")
            uuids (List[str]): The list of UUIDs representing the mods.
            key (ModsPanelSortKey, optional): An enumeration value that determines the
                                              sorting criterion for the mods. Defaults to
                                              `ModsPanelSortKey.NOKEY`, which implies sorting by uuids.

        Returns:
            None
        """
        sorted_uuids = sort_uuids(uuids, key=key)
        self.recreate_mod_list(list_type, sorted_uuids)

    def recreate_mod_list(self, list_type: str, uuids: list[str]) -> None:
        """
        Clear all mod items and add new ones from a dict.

        :param mods: dict of mod data
        """
        logger.info(f"Internally recreating {list_type} mod list")
        # Disable updates
        self.setUpdatesEnabled(False)
        # Clear list
        self.clear()
        self.uuids = list()
        if uuids:  # Insert data...
            for uuid_key in uuids:
                list_item = CustomListWidgetItem(self)
                data = CustomListWidgetItemMetadata(uuid=uuid_key)
                list_item.setData(Qt.ItemDataRole.UserRole, data)
                self.addItem(list_item)
        else:  # ...unless we don't have mods, at which point reenable updates and exit
            self.setUpdatesEnabled(True)
            return
        # Enable updates and repaint
        self.setUpdatesEnabled(True)
        self.repaint()

    def toggle_warning(self, packageid: str, uuid: str) -> None:
        logger.debug(f"Toggled warning icon for: {packageid}")
        current_mod_index = self.uuids.index(uuid)
        item = self.item(current_mod_index)
        item_data = item.data(Qt.ItemDataRole.UserRole)
        if packageid not in self.ignore_warning_list:
            self.ignore_warning_list.append(packageid)
            item_data["warning_toggled"] = True
        else:
            self.ignore_warning_list.remove(packageid)
            item_data["warning_toggled"] = False
        item.setData(Qt.ItemDataRole.UserRole, item_data)
        self.recalculate_warnings_signal.emit()

    def replaceItemAtIndex(self, index: int, item: CustomListWidgetItem) -> None:
        """
        IMPORTANT: This is used to replace an item without triggering the rowsInserted signal.

        :param index: The index of the item to replace.
        :param item: The new item that will replace the old one.
        """
        # The rowsInserted signal should be removed from ALL slots and then reconnected to ALL slots.
        # This will have to be manually done below, unless we start tracking which slots that signal is connected to.

        # Check if the signal is connected before disconnecting
        try:
            self.model().rowsInserted.disconnect(self.handle_rows_inserted)
        except TypeError:
            pass  # Signal was not connected

        # Perform the replacement
        self.takeItem(index)
        self.insertItem(index, item)

        # Reconnect to ALL slots
        self.model().rowsInserted.connect(
            self.handle_rows_inserted, Qt.ConnectionType.QueuedConnection
        )


class ModsPanel(QWidget):
    """
    This class controls the layout and functionality for the
    active/inactive mods list panel on the GUI.
    """

    list_updated_signal = Signal()
    save_btn_animation_signal = Signal()
    check_dependencies_signal = Signal()  # Add new signal

    def __init__(self, settings_controller: SettingsController) -> None:
        """
        Initialize the class.
        Create a ListWidget using the dict of mods. This will
        create a row for every key-value pair in the dict.
        """
        super(ModsPanel, self).__init__()

        # Cache MetadataManager instance and initialize panel
        logger.debug("Initializing ModsPanel")
        self.metadata_manager = MetadataManager.instance()
        self.settings_controller = settings_controller

        # Base layout horizontal, sub-layouts vertical
        self.panel = QHBoxLayout()
        self.active_panel = QVBoxLayout()
        self.inactive_panel = QVBoxLayout()
        # Add vertical layouts to it
        self.panel.addLayout(self.inactive_panel)
        self.panel.addLayout(self.active_panel)

        # Filter icons and tooltips
        self.data_source_filter_icons = [
            QIcon(str(AppInfo().theme_data_folder / "default-icons" / "AppIcon_b.png")),
            ModListIcons.ludeon_icon(),
            ModListIcons.local_icon(),
            ModListIcons.git_icon(),
            ModListIcons.steamcmd_icon(),
            ModListIcons.steam_icon(),
        ]
        self.data_source_filter_tooltips = [
            "Showing All Mods",
            "Showing Core and DLC",
            "Showing Local Mods",
            "Showing Git Mods",
            "Showing SteamCMD Mods",
            "Showing Steam Mods",
        ]
        self.data_source_filter_type_icons = [
            QIcon(str(AppInfo().theme_data_folder / "default-icons" / "AppIcon_b.png")),
            ModListIcons.csharp_icon(),
            ModListIcons.xml_icon(),
        ]
        self.data_source_filter_type_tooltips = [
            "Showing All Mod Types",
            "Showing C# Mods",
            "Showing XML Mods",
        ]

        self.mode_filter_icon = QIcon(
            str(AppInfo().theme_data_folder / "default-icons" / "filter.png")
        )
        self.mode_filter_tooltip = "Hide Filter Disabled"
        self.mode_nofilter_icon = QIcon(
            str(AppInfo().theme_data_folder / "default-icons" / "nofilter.png")
        )
        self.mode_nofilter_tooltip = "Hide Filter Enabled"

        # ACTIVE mod list widget
        self.active_mods_label = QLabel("Active [0]")
        self.active_mods_label.setAlignment(Qt.AlignmentFlag.AlignCenter)
        self.active_mods_label.setObjectName("summaryValue")
        self.active_mods_list = ModListWidget(
            list_type="Active",
            settings_controller=self.settings_controller,
        )
        # Active mods search widgets
        self.active_mods_search_layout = QHBoxLayout()
        self.initialize_active_mods_search_widgets()

        # Add active mods widgets to layout
        self.active_panel.addWidget(self.active_mods_label)
        self.active_panel.addLayout(self.active_mods_search_layout)
        self.active_panel.addWidget(self.active_mods_list)

        # Add the errors summary frame below the active mods list
        self.active_panel.addWidget(self.errors_summary_frame)

        # Initialize inactive mods widgets
        self.inactive_mods_label = QLabel("Inactive [0]")
        self.inactive_mods_label.setAlignment(Qt.AlignmentFlag.AlignCenter)
        self.inactive_mods_label.setObjectName("summaryValue")
        self.inactive_mods_list = ModListWidget(
            list_type="Inactive",
            settings_controller=self.settings_controller,
        )

        # Inactive mods search layout
        self.inactive_mods_search_layout = QHBoxLayout()
        self.initialize_inactive_mods_search_widgets()

        # Add inactive mods widgets to layout
        self.inactive_panel.addWidget(self.inactive_mods_label)
        self.inactive_panel.addLayout(self.inactive_mods_search_layout)
        self.inactive_panel.addWidget(self.inactive_mods_list)

        # Connect signals and slots
        self.connect_signals()

        logger.debug("Finished ModsPanel initialization")

        # Connect check dependencies button
        self.check_dependencies_button.clicked.connect(
            self.check_dependencies_signal.emit
        )

    def initialize_active_mods_search_widgets(self) -> None:
        """Initialize widgets for active mods search layout."""
        self.active_mods_filter_data_source_index = 0
        self.active_mods_data_source_filter = SEARCH_DATA_SOURCE_FILTER_INDEXES[
            self.active_mods_filter_data_source_index
        ]
        self.active_mods_filter_data_source_button = QToolButton()
        self.active_mods_filter_data_source_button.setIcon(
            self.data_source_filter_icons[self.active_mods_filter_data_source_index]
        )
        self.active_mods_filter_data_source_button.setToolTip(
            self.data_source_filter_tooltips[self.active_mods_filter_data_source_index]
        )
        self.active_mods_filter_data_source_button.clicked.connect(
            self.on_active_mods_search_data_source_filter
        )
        self.active_data_source_filter_type_index = 0
        self.active_mods_data_source_filter_type = SEARCH_DATA_SOURCE_FILTER_INDEXES[
            self.active_data_source_filter_type_index
        ]
        self.active_data_source_filter_type_button = QToolButton()
        self.active_data_source_filter_type_button.setIcon(
            self.data_source_filter_type_icons[
                self.active_data_source_filter_type_index
            ]
        )
        self.active_data_source_filter_type_button.setToolTip(
            self.data_source_filter_type_tooltips[
                self.active_data_source_filter_type_index
            ]
        )
        self.active_data_source_filter_type_button.clicked.connect(
            self.on_active_mods_search_data_source_filter_type
        )
        self.active_mods_search_filter_state = True
        self.active_mods_search_mode_filter_button = QToolButton()
        self.active_mods_search_mode_filter_button.setIcon(self.mode_filter_icon)
        self.active_mods_search_mode_filter_button.setToolTip(self.mode_filter_tooltip)
        self.active_mods_search_mode_filter_button.clicked.connect(
            self.on_active_mods_mode_filter_toggle
        )
        self.active_mods_search = QLineEdit()
        self.active_mods_search.setClearButtonEnabled(True)
        self.active_mods_search.textChanged.connect(self.on_active_mods_search)
        self.active_mods_search.inputRejected.connect(self.on_active_mods_search_clear)
        self.active_mods_search.setPlaceholderText("Search by...")
        self.active_mods_search_clear_button = self.active_mods_search.findChild(
            QToolButton
        )
        if not isinstance(self.active_mods_search_clear_button, QToolButton):
            raise TypeError("Could not find QToolButton in QLineEdit")
        self.active_mods_search_clear_button.setEnabled(True)
        self.active_mods_search_clear_button.clicked.connect(
            self.on_active_mods_search_clear
        )
        self.active_mods_search_filter: QComboBox = QComboBox()
        self.active_mods_search_filter.setObjectName("MainUI")
        self.active_mods_search_filter.setMaximumWidth(125)
        self.active_mods_search_filter.addItems(
            ["Name", "PackageId", "Author(s)", "PublishedFileId"]
        )
        # Active mods search layouts
        self.active_mods_search_layout.addWidget(
            self.active_mods_filter_data_source_button
        )
        if self.settings_controller.settings.mod_type_filter_toggle:
            self.active_mods_search_layout.addWidget(
                self.active_data_source_filter_type_button
            )
        self.active_mods_search_layout.addWidget(
            self.active_mods_search_mode_filter_button
        )
        self.active_mods_search_layout.addWidget(self.active_mods_search, 45)
        self.active_mods_search_layout.addWidget(self.active_mods_search_filter, 70)
        # Active mods list Errors/warnings widgets
        self.errors_summary_frame: QFrame = QFrame()
        self.errors_summary_frame.setObjectName("errorFrame")
<<<<<<< HEAD
        self.errors_summary_layout = QVBoxLayout()  # Change to vertical layout
        self.errors_summary_layout.setContentsMargins(0, 0, 0, 0)
        self.errors_summary_layout.setSpacing(2)

        # Create horizontal layout for warnings and errors
        self.warnings_errors_layout = QHBoxLayout()
        self.warnings_errors_layout.setSpacing(2)

=======
        self.errors_summary_layout = QVBoxLayout()
        self.errors_summary_layout.setContentsMargins(0, 0, 0, 0)
        self.errors_summary_layout.setSpacing(2)
        # Create horizontal layout for warnings and errors
        self.warnings_errors_layout = QHBoxLayout()
        self.warnings_errors_layout.setSpacing(2)
>>>>>>> 93549269
        self.warnings_icon: QLabel = QLabel()
        self.warnings_icon.setPixmap(ModListIcons.warning_icon().pixmap(QSize(20, 20)))
        self.warnings_text: AdvancedClickableQLabel = AdvancedClickableQLabel(
            "0 warnings"
        )
        self.warnings_text.setObjectName("summaryValue")
        self.warnings_text.setToolTip("Click to only show mods with warnings")
        self.errors_icon: QLabel = QLabel()
        self.errors_icon.setPixmap(ModListIcons.error_icon().pixmap(QSize(20, 20)))
        self.errors_text: AdvancedClickableQLabel = AdvancedClickableQLabel("0 errors")
        self.errors_text.setObjectName("summaryValue")
<<<<<<< HEAD

=======
        self.errors_text.setToolTip("Click to only show mods with errors")
>>>>>>> 93549269
        self.warnings_layout = QHBoxLayout()
        self.warnings_layout.addWidget(self.warnings_icon, 1)
        self.warnings_layout.addWidget(self.warnings_text, 99)
        self.errors_layout = QHBoxLayout()
        self.errors_layout.addWidget(self.errors_icon, 1)
        self.errors_layout.addWidget(self.errors_text, 99)
<<<<<<< HEAD

=======
>>>>>>> 93549269
        self.warnings_errors_layout.addLayout(self.warnings_layout, 50)
        self.warnings_errors_layout.addLayout(self.errors_layout, 50)

        # Add warnings/errors layout to main vertical layout
        self.errors_summary_layout.addLayout(self.warnings_errors_layout)

<<<<<<< HEAD
        # Create and add Check Dependencies button
        self.check_dependencies_button: QPushButton = QPushButton("Check Dependencies")
        self.check_dependencies_button.setObjectName("MainUI")
        self.errors_summary_layout.addWidget(self.check_dependencies_button)

=======
        self.use_this_instead_button = QPushButton('Check "Use This Instead" Database')
        self.use_this_instead_button.setObjectName("useThisInsteadButton")
        self.use_this_instead_button.clicked.connect(
            EventBus().use_this_instead_clicked.emit
        )
        self.errors_summary_layout.addWidget(self.use_this_instead_button)

        # Add to the outer frame
>>>>>>> 93549269
        self.errors_summary_frame.setLayout(self.errors_summary_layout)
        self.errors_summary_frame.setHidden(True)

    def initialize_inactive_mods_search_widgets(self) -> None:
        """Initialize widgets for inactive mods search layout."""
        self.inactive_mods_filter_data_source_index = 0
        self.inactive_mods_data_source_filter = SEARCH_DATA_SOURCE_FILTER_INDEXES[
            self.inactive_mods_filter_data_source_index
        ]
        self.inactive_mods_filter_data_source_button = QToolButton()
        self.inactive_mods_filter_data_source_button.setIcon(
            self.data_source_filter_icons[self.inactive_mods_filter_data_source_index]
        )
        self.inactive_mods_filter_data_source_button.setToolTip(
            self.data_source_filter_tooltips[
                self.inactive_mods_filter_data_source_index
            ]
        )
        self.inactive_mods_filter_data_source_button.clicked.connect(
            self.on_inactive_mods_search_data_source_filter
        )
        self.inactive_data_source_filter_type_index = 0
        self.inactive_mods_data_source_filter_type = SEARCH_DATA_SOURCE_FILTER_INDEXES[
            self.inactive_data_source_filter_type_index
        ]
        self.inactive_data_source_filter_type_button = QToolButton()
        self.inactive_data_source_filter_type_button.setIcon(
            self.data_source_filter_type_icons[
                self.inactive_data_source_filter_type_index
            ]
        )
        self.inactive_data_source_filter_type_button.setToolTip(
            self.data_source_filter_type_tooltips[
                self.inactive_data_source_filter_type_index
            ]
        )
        self.inactive_data_source_filter_type_button.clicked.connect(
            self.on_inactive_mods_search_data_source_filter_type
        )
        self.inactive_mods_search_filter_state = True
        self.inactive_mods_search_mode_filter_button = QToolButton()
        self.inactive_mods_search_mode_filter_button.setIcon(self.mode_filter_icon)
        self.inactive_mods_search_mode_filter_button.setToolTip(
            self.mode_filter_tooltip
        )
        self.inactive_mods_search_mode_filter_button.clicked.connect(
            self.on_inactive_mods_mode_filter_toggle
        )
        self.inactive_mods_search = QLineEdit()
        self.inactive_mods_search.setClearButtonEnabled(True)
        self.inactive_mods_search.textChanged.connect(self.on_inactive_mods_search)
        self.inactive_mods_search.inputRejected.connect(
            self.on_inactive_mods_search_clear
        )
        self.inactive_mods_search.setPlaceholderText("Search by...")
        self.inactive_mods_search_clear_button = self.inactive_mods_search.findChild(
            QToolButton
        )
        if not isinstance(self.inactive_mods_search_clear_button, QToolButton):
            raise TypeError("Could not find QToolButton in QLineEdit")
        self.inactive_mods_search_clear_button.setEnabled(True)
        self.inactive_mods_search_clear_button.clicked.connect(
            self.on_inactive_mods_search_clear
        )
        self.inactive_mods_search_filter: QComboBox = QComboBox()
        self.inactive_mods_search_filter.setObjectName("MainUI")
        self.inactive_mods_search_filter.setMaximumWidth(140)
        self.inactive_mods_search_filter.addItems(
            ["Name", "PackageId", "Author(s)", "PublishedFileId"]
        )
        self.inactive_mods_search_layout.addWidget(
            self.inactive_mods_filter_data_source_button
        )
        if self.settings_controller.settings.mod_type_filter_toggle:
            self.inactive_mods_search_layout.addWidget(
                self.inactive_data_source_filter_type_button
            )
        self.inactive_mods_search_layout.addWidget(
            self.inactive_mods_search_mode_filter_button
        )
        self.inactive_mods_search_layout.addWidget(self.inactive_mods_search, 45)
        self.inactive_mods_search_layout.addWidget(self.inactive_mods_search_filter, 70)

        # Adding Completer.
        # self.completer = QCompleter(self.active_mods_list.get_list_items())
        # self.completer.setCaseSensitivity(Qt.CaseInsensitive)
        # self.active_mods_search.setCompleter(self.completer)
        # self.inactive_mods_search.setCompleter(self.completer)

        # Connect signals and slots

    def connect_signals(self) -> None:
        self.active_mods_list.list_update_signal.connect(
            self.on_active_mods_list_updated
        )
        self.inactive_mods_list.list_update_signal.connect(
            self.on_inactive_mods_list_updated
        )
        self.active_mods_list.recalculate_warnings_signal.connect(
            partial(self.recalculate_list_errors_warnings, list_type="Active")
        )
        self.inactive_mods_list.recalculate_warnings_signal.connect(
            partial(self.recalculate_list_errors_warnings, list_type="Inactive")
        )

    def mod_list_updated(
        self, count: str, list_type: str, recalculate_list_errors_warnings: bool = True
    ) -> None:
        # If count is 'drop', it indicates that the update was just a drag and drop within the list
        if count != "drop":
            logger.info(f"{list_type} mod count changed to: {count}")
            self.update_count(list_type=list_type)
        # Signal save button animation
        self.save_btn_animation_signal.emit()
        if recalculate_list_errors_warnings:
            # Update the mod list widget errors and warnings
            self.recalculate_list_errors_warnings(list_type=list_type)

    def on_active_mods_list_updated(self, count: str) -> None:
        self.mod_list_updated(count=count, list_type="Active")

    def on_active_mods_search(self, pattern: str) -> None:
        self.signal_search_and_filters(list_type="Active", pattern=pattern)

    def on_active_mods_search_clear(self) -> None:
        self.signal_clear_search(list_type="Active")

    def on_active_mods_search_data_source_filter(self) -> None:
        self.signal_search_source_filter(list_type="Active")

    def on_active_mods_search_data_source_filter_type(self) -> None:
        self.apply_mods_filter_type(list_type="Active")

    def on_active_mods_mode_filter_toggle(self) -> None:
        self.signal_search_mode_filter(list_type="Active")

    def on_inactive_mods_list_updated(self, count: str) -> None:
        self.mod_list_updated(count=count, list_type="Inactive")

    def on_inactive_mods_search(self, pattern: str) -> None:
        self.signal_search_and_filters(list_type="Inactive", pattern=pattern)

    def on_inactive_mods_search_clear(self) -> None:
        self.signal_clear_search(list_type="Inactive")

    def on_inactive_mods_search_data_source_filter(self) -> None:
        self.signal_search_source_filter(list_type="Inactive")

    def on_inactive_mods_search_data_source_filter_type(self) -> None:
        self.apply_mods_filter_type(list_type="Inactive")

    def on_inactive_mods_mode_filter_toggle(self) -> None:
        self.signal_search_mode_filter(list_type="Inactive")

    def on_mod_created(self, uuid: str) -> None:
        self.inactive_mods_list.append_new_item(uuid)

    def apply_mods_filter_type(self, list_type: str) -> None:
        # Define the mod types
        mod_types = ["csharp", "xml"]
        source_filter_index: int = (
            self.active_data_source_filter_type_index
            or self.inactive_data_source_filter_type_index
        )

        if list_type == "Active":
            button = self.active_data_source_filter_type_button
            search = self.active_mods_search
            source_index = source_filter_index
        elif list_type == "Inactive":
            button = self.inactive_data_source_filter_type_button
            search = self.inactive_mods_search
            source_index = source_filter_index
        else:
            raise NotImplementedError(f"Unknown list type: {list_type}")

        # Update the filter index
        if source_index < (len(self.data_source_filter_type_icons) - 1):
            source_index += 1
        else:
            source_index = 0

        button.setIcon(self.data_source_filter_type_icons[source_index])
        button.setToolTip(self.data_source_filter_type_tooltips[source_index])

        # Update the relevant index for the list type
        if list_type == "Active":
            self.active_data_source_filter_type_index = source_index
            self.active_mods_data_source_filter_type = (
                SEARCH_DATA_SOURCE_FILTER_INDEXES[source_index]
            )
        elif list_type == "Inactive":
            self.inactive_data_source_filter_type_index = source_index
            self.inactive_mods_data_source_filter_type = (
                SEARCH_DATA_SOURCE_FILTER_INDEXES[source_index]
            )

        mod_list = (
            self.active_mods_list if list_type == "Active" else self.inactive_mods_list
        )

        # Apply filtering based on the selected type
        for uuid in mod_list.uuids:
            item = mod_list.item(mod_list.uuids.index(uuid))
            item_data = item.data(Qt.ItemDataRole.UserRole)

            # Determine the mod type
            mod_type = (
                "csharp"
                if self.metadata_manager.internal_local_metadata.get(uuid, {}).get(
                    "csharp"
                )
                else "xml"
            )
            if mod_type and mod_types:
                item.setData(Qt.ItemDataRole.UserRole, item_data)

        if source_index == 0:
            filters_active = False
        else:
            filters_active = True
        # Trigger search and filters
        self.signal_search_and_filters(
            list_type=list_type,
            pattern=search.text(),
            filters_active=filters_active,
        )

    def on_mod_deleted(self, uuid: str) -> None:
        if uuid in self.active_mods_list.uuids:
            index = self.active_mods_list.uuids.index(uuid)
            self.active_mods_list.takeItem(index)
            self.active_mods_list.uuids.pop(index)
            self.update_count(list_type="Active")
        elif uuid in self.inactive_mods_list.uuids:
            index = self.inactive_mods_list.uuids.index(uuid)
            self.inactive_mods_list.takeItem(index)
            self.inactive_mods_list.uuids.pop(index)
            self.update_count(list_type="Inactive")

    def on_mod_metadata_updated(self, uuid: str) -> None:
        if uuid in self.active_mods_list.uuids:
            self.active_mods_list.rebuild_item_widget_from_uuid(uuid=uuid)
        elif uuid in self.inactive_mods_list.uuids:
            self.inactive_mods_list.rebuild_item_widget_from_uuid(uuid=uuid)

    def recalculate_list_errors_warnings(self, list_type: str) -> None:
        if list_type == "Active":
            # Check if all visible items have their widgets loaded
            self.active_mods_list.check_widgets_visible()
            # Calculate internal errors and warnings for all mods in the respective mod list
            total_error_text, total_warning_text, num_errors, num_warnings = (
                self.active_mods_list.recalculate_internal_errors_warnings()
            )
            # Calculate total errors and warnings and set the text and tool tip for the summary
            if total_error_text or total_warning_text or num_errors or num_warnings:
                self.errors_summary_frame.setHidden(False)
                padding = " "
                self.warnings_text.setText(f"{padding}{num_warnings} warning(s)")
                self.errors_text.setText(f"{padding}{num_errors} error(s)")
                self.errors_icon.setToolTip(
                    total_error_text.lstrip() if total_error_text else ""
                )
                self.warnings_icon.setToolTip(
                    total_warning_text.lstrip() if total_warning_text else ""
                )
            else:  # Hide the summary if there are no errors or warnings
                self.errors_summary_frame.setHidden(True)
                self.warnings_text.setText("0 warnings")
                self.errors_text.setText("0 errors")
                self.errors_icon.setToolTip("")
                self.warnings_icon.setToolTip("")
            # First time, and when Refreshing, the slot will evaluate false and do nothing.
            # The purpose of this is for the _do_save_animation slot in the main_content_panel
            EventBus().list_updated_signal.emit()
        else:
            # Check if all visible items have their widgets loaded
            self.inactive_mods_list.check_widgets_visible()
            # Calculate internal errors and warnings for all mods in the respective mod list
            self.inactive_mods_list.recalculate_internal_errors_warnings()

    def signal_clear_search(
        self, list_type: str, recalculate_list_errors_warnings: bool = True
    ) -> None:
        if list_type == "Active":
            self.active_mods_search.clear()
            self.signal_search_and_filters(
                list_type=list_type,
                pattern="",
                recalculate_list_errors_warnings=recalculate_list_errors_warnings,
            )
            self.active_mods_search.clearFocus()
        elif list_type == "Inactive":
            self.inactive_mods_search.clear()
            self.signal_search_and_filters(
                list_type=list_type,
                pattern="",
                recalculate_list_errors_warnings=recalculate_list_errors_warnings,
            )
            self.inactive_mods_search.clearFocus()

    def signal_search_and_filters(
        self,
        list_type: str,
        pattern: str,
<<<<<<< HEAD
        filters_active: bool = False,  # fixes crash when delete a mod and try to sort
    ) -> None:
        """
        Signal to filter both lists based on search pattern and data source filter
        """
=======
        filters_active: bool = False,
        recalculate_list_errors_warnings: bool = True,
    ) -> None:
        """
        Performs a search and/or applies filters based on the given parameters.

        Called anytime the search bar text changes or the filters change.

        Args:
            list_type (str): The type of list to search within (Active or Inactive).
            pattern (str): The pattern to search for.
            filters_active (bool): If any filter is active (inc. pattern search).
            recalculate_list_errors_warnings (bool): If the list errors and warnings should be recalculated, defaults to True.
        """

        _filter = None
        filter_state = None  # The 'Hide Filter' state
        source_filter = None
        uuids = None
        # Notify controller when search bar text or any filters change
        if list_type == "Active":
            EventBus().filters_changed_in_active_modlist.emit()
        elif list_type == "Inactive":
            EventBus().filters_changed_in_inactive_modlist.emit()
        # Determine which list to filter
>>>>>>> 93549269
        if list_type == "Active":
            mod_list = self.active_mods_list
            data_source_filter = self.active_mods_filter_data_source_index
        else:
            mod_list = self.inactive_mods_list
            data_source_filter = self.inactive_mods_filter_data_source_index

        # Hide items that don't match the search pattern or data source filter
        for i in range(mod_list.count()):
            item = mod_list.item(i)
            if item is None:  # skip if item is None
                continue
            item_data = item.data(Qt.ItemDataRole.UserRole)
            metadata = self.metadata_manager.internal_local_metadata[item_data["uuid"]]
            if pattern != "":
                filters_active = True
            # Hide invalid items if enabled in settings
            if self.settings_controller.settings.hide_invalid_mods_when_filtering_toggle:
                invalid = item_data["invalid"]
                # TODO: I dont think filtered should be set at all for invalid items... I misunderstood what it represents
                if invalid and filters_active:
                    item_data["filtered"] = True
                    item.setHidden(True)
                    continue
                elif invalid and not filters_active:
                    item_data["filtered"] = False
                    item.setHidden(False)
            # Check if the item is filtered
            item_filtered = item_data["filtered"]
            # Check if the item should be filtered or not based on search filter
            if (
                pattern
                and metadata.get(SEARCH_DATA_SOURCE_FILTER_INDEXES[data_source_filter])
                and pattern.lower()
                not in str(
                    metadata.get(SEARCH_DATA_SOURCE_FILTER_INDEXES[data_source_filter])
                ).lower()
            ):
                item_filtered = True
            elif (
                SEARCH_DATA_SOURCE_FILTER_INDEXES[data_source_filter] == "all"
            ):  # or data source
                item_filtered = False
            elif SEARCH_DATA_SOURCE_FILTER_INDEXES[data_source_filter] == "git_repo":
                item_filtered = not metadata.get("git_repo")
            elif SEARCH_DATA_SOURCE_FILTER_INDEXES[data_source_filter] == "steamcmd":
                item_filtered = not metadata.get("steamcmd")
            elif SEARCH_DATA_SOURCE_FILTER_INDEXES[data_source_filter] != metadata.get(
                "data_source"
            ):
                item_filtered = True

            type_filter_index = (
                self.active_data_source_filter_type_index
                if list_type == "Active"
                else self.inactive_data_source_filter_type_index
            )

            if type_filter_index == 1 and not metadata.get("csharp"):
                item_filtered = True
            elif type_filter_index == 2 and metadata.get("csharp"):
                item_filtered = True

            # Check if the item should be filtered or hidden based on filter state
            if self.active_mods_search_filter_state:
                item.setHidden(item_filtered)
                if item_filtered:
                    item_data["hidden_by_filter"] = True
                    item_filtered = False
                else:
                    item_data["hidden_by_filter"] = False
            else:
                if item_filtered and item.isHidden():
                    item.setHidden(False)
                    item_data["hidden_by_filter"] = False
            # Update item data
            item_data["filtered"] = item_filtered
            item.setData(Qt.ItemDataRole.UserRole, item_data)
<<<<<<< HEAD
        self.mod_list_updated(str(len(mod_list.uuids)), list_type)
=======
        self.mod_list_updated(
            str(len(uuids)),
            list_type,
            recalculate_list_errors_warnings=recalculate_list_errors_warnings,
        )
>>>>>>> 93549269

    def signal_search_mode_filter(self, list_type: str) -> None:
        if list_type == "Active":
            # Toggle the mode filter state
            self.active_mods_search_filter_state = (
                not self.active_mods_search_filter_state
            )
            # Update the icon based on the current state
            if self.active_mods_search_filter_state:
                self.active_mods_search_mode_filter_button.setIcon(
                    self.mode_filter_icon
                )  # Active state icon
                self.active_mods_search_mode_filter_button.setToolTip(
                    self.mode_filter_tooltip
                )  # Active state tooltip
            else:
                self.active_mods_search_mode_filter_button.setIcon(
                    self.mode_nofilter_icon
                )  # Inactive state icon
                self.active_mods_search_mode_filter_button.setToolTip(
                    self.mode_nofilter_tooltip
                )  # Inactive state tooltip
            pattern = self.active_mods_search.text()
        elif list_type == "Inactive":
            # Toggle the mode filter state
            self.inactive_mods_search_filter_state = (
                not self.inactive_mods_search_filter_state
            )
            # Update the icon based on the current state
            if self.inactive_mods_search_filter_state:
                self.inactive_mods_search_mode_filter_button.setIcon(
                    self.mode_filter_icon
                )  # Active state icon
                self.inactive_mods_search_mode_filter_button.setToolTip(
                    self.mode_filter_tooltip
                )  # Active state tooltip
            else:
                self.inactive_mods_search_mode_filter_button.setIcon(
                    self.mode_nofilter_icon
                )  # Inactive state icon
                self.inactive_mods_search_mode_filter_button.setToolTip(
                    self.mode_nofilter_tooltip
                )  # Inactive state tooltip
            pattern = self.inactive_mods_search.text()
        else:
            raise NotImplementedError(f"Unknown list type: {list_type}")

        self.signal_search_and_filters(list_type=list_type, pattern=pattern)

    def signal_search_source_filter(self, list_type: str) -> None:
        if list_type == "Active":
            button = self.active_mods_filter_data_source_button
            search = self.active_mods_search
            source_index: int = self.active_mods_filter_data_source_index
        elif list_type == "Inactive":
            button = self.inactive_mods_filter_data_source_button
            search = self.inactive_mods_search
            source_index = self.inactive_mods_filter_data_source_index
        else:
            raise NotImplementedError(f"Unknown list type: {list_type}")
        # Indexes by the icon
        if source_index < (len(self.data_source_filter_icons) - 1):
            source_index += 1
        else:
            source_index = 0
        button.setIcon(self.data_source_filter_icons[source_index])
        button.setToolTip(self.data_source_filter_tooltips[source_index])
        if list_type == "Active":
            self.active_mods_filter_data_source_index = source_index
            self.active_mods_data_source_filter = SEARCH_DATA_SOURCE_FILTER_INDEXES[
                source_index
            ]
        elif list_type == "Inactive":
            self.inactive_mods_filter_data_source_index = source_index
            self.inactive_mods_data_source_filter = SEARCH_DATA_SOURCE_FILTER_INDEXES[
                source_index
            ]
        # Filter widgets by data source, while preserving any active search pattern
        self.signal_search_and_filters(list_type=list_type, pattern=search.text())

    def update_count(self, list_type: str) -> None:
        # Calculate filtered items
        label = (
            self.active_mods_label
            if list_type == "Active"
            else self.inactive_mods_label
        )
        search = (
            self.active_mods_search
            if list_type == "Active"
            else self.inactive_mods_search
        )
        uuids = (
            self.active_mods_list.uuids
            if list_type == "Active"
            else self.inactive_mods_list.uuids
        )
        num_filtered = 0
        num_unfiltered = 0
        for uuid in uuids:
            item = (
                self.active_mods_list.item(uuids.index(uuid))
                if list_type == "Active"
                else self.inactive_mods_list.item(uuids.index(uuid))
            )
            # add null check for item
            if item is None:
                continue

            item_data = item.data(Qt.ItemDataRole.UserRole)
            item_filtered = item_data["filtered"]

            if item.isHidden() or item_filtered:
                num_filtered += 1
            else:
                num_unfiltered += 1
        if search.text():
            label.setText(
                f"{list_type} [{num_unfiltered}/{num_filtered + num_unfiltered}]"
            )
        elif num_filtered > 0:
            # If any filter is active, show how many mods are displayed out of total
            label.setText(
                f"{list_type} [{num_unfiltered}/{num_filtered + num_unfiltered}]"
            )
        else:
            label.setText(f"{list_type} [{num_filtered + num_unfiltered}]")<|MERGE_RESOLUTION|>--- conflicted
+++ resolved
@@ -1774,8 +1774,6 @@
         for uuid, mod_errors in package_id_to_errors.items():
             current_mod_index = self.uuids.index(uuid)
             current_item = self.item(current_mod_index)
-            if current_item is None:
-                continue
             current_item_data = current_item.data(Qt.ItemDataRole.UserRole)
             current_item_data["mismatch"] = False
             current_item_data["errors"] = ""
@@ -2061,7 +2059,7 @@
 
     list_updated_signal = Signal()
     save_btn_animation_signal = Signal()
-    check_dependencies_signal = Signal()  # Add new signal
+    check_dependencies_signal = Signal()
 
     def __init__(self, settings_controller: SettingsController) -> None:
         """
@@ -2164,11 +2162,6 @@
 
         logger.debug("Finished ModsPanel initialization")
 
-        # Connect check dependencies button
-        self.check_dependencies_button.clicked.connect(
-            self.check_dependencies_signal.emit
-        )
-
     def initialize_active_mods_search_widgets(self) -> None:
         """Initialize widgets for active mods search layout."""
         self.active_mods_filter_data_source_index = 0
@@ -2246,23 +2239,12 @@
         # Active mods list Errors/warnings widgets
         self.errors_summary_frame: QFrame = QFrame()
         self.errors_summary_frame.setObjectName("errorFrame")
-<<<<<<< HEAD
-        self.errors_summary_layout = QVBoxLayout()  # Change to vertical layout
-        self.errors_summary_layout.setContentsMargins(0, 0, 0, 0)
-        self.errors_summary_layout.setSpacing(2)
-
-        # Create horizontal layout for warnings and errors
-        self.warnings_errors_layout = QHBoxLayout()
-        self.warnings_errors_layout.setSpacing(2)
-
-=======
         self.errors_summary_layout = QVBoxLayout()
         self.errors_summary_layout.setContentsMargins(0, 0, 0, 0)
         self.errors_summary_layout.setSpacing(2)
         # Create horizontal layout for warnings and errors
         self.warnings_errors_layout = QHBoxLayout()
         self.warnings_errors_layout.setSpacing(2)
->>>>>>> 93549269
         self.warnings_icon: QLabel = QLabel()
         self.warnings_icon.setPixmap(ModListIcons.warning_icon().pixmap(QSize(20, 20)))
         self.warnings_text: AdvancedClickableQLabel = AdvancedClickableQLabel(
@@ -2274,43 +2256,36 @@
         self.errors_icon.setPixmap(ModListIcons.error_icon().pixmap(QSize(20, 20)))
         self.errors_text: AdvancedClickableQLabel = AdvancedClickableQLabel("0 errors")
         self.errors_text.setObjectName("summaryValue")
-<<<<<<< HEAD
-
-=======
         self.errors_text.setToolTip("Click to only show mods with errors")
->>>>>>> 93549269
         self.warnings_layout = QHBoxLayout()
         self.warnings_layout.addWidget(self.warnings_icon, 1)
         self.warnings_layout.addWidget(self.warnings_text, 99)
         self.errors_layout = QHBoxLayout()
         self.errors_layout.addWidget(self.errors_icon, 1)
         self.errors_layout.addWidget(self.errors_text, 99)
-<<<<<<< HEAD
-
-=======
->>>>>>> 93549269
         self.warnings_errors_layout.addLayout(self.warnings_layout, 50)
         self.warnings_errors_layout.addLayout(self.errors_layout, 50)
 
         # Add warnings/errors layout to main vertical layout
         self.errors_summary_layout.addLayout(self.warnings_errors_layout)
 
-<<<<<<< HEAD
+        # Create and add Use This Instead button
+        self.use_this_instead_button = QPushButton('Check "Use This Instead" Database')
+        self.use_this_instead_button.setObjectName("useThisInsteadButton")
+        self.use_this_instead_button.clicked.connect(
+            EventBus().use_this_instead_clicked.emit
+        )
+        self.errors_summary_layout.addWidget(self.use_this_instead_button)
+
         # Create and add Check Dependencies button
         self.check_dependencies_button: QPushButton = QPushButton("Check Dependencies")
         self.check_dependencies_button.setObjectName("MainUI")
         self.errors_summary_layout.addWidget(self.check_dependencies_button)
-
-=======
-        self.use_this_instead_button = QPushButton('Check "Use This Instead" Database')
-        self.use_this_instead_button.setObjectName("useThisInsteadButton")
-        self.use_this_instead_button.clicked.connect(
-            EventBus().use_this_instead_clicked.emit
-        )
-        self.errors_summary_layout.addWidget(self.use_this_instead_button)
+        self.check_dependencies_button.clicked.connect(
+            self.check_dependencies_signal.emit
+        )
 
         # Add to the outer frame
->>>>>>> 93549269
         self.errors_summary_frame.setLayout(self.errors_summary_layout)
         self.errors_summary_frame.setHidden(True)
 
@@ -2616,13 +2591,6 @@
         self,
         list_type: str,
         pattern: str,
-<<<<<<< HEAD
-        filters_active: bool = False,  # fixes crash when delete a mod and try to sort
-    ) -> None:
-        """
-        Signal to filter both lists based on search pattern and data source filter
-        """
-=======
         filters_active: bool = False,
         recalculate_list_errors_warnings: bool = True,
     ) -> None:
@@ -2648,21 +2616,37 @@
         elif list_type == "Inactive":
             EventBus().filters_changed_in_inactive_modlist.emit()
         # Determine which list to filter
->>>>>>> 93549269
         if list_type == "Active":
-            mod_list = self.active_mods_list
-            data_source_filter = self.active_mods_filter_data_source_index
+            _filter = self.active_mods_search_filter
+            filter_state = self.active_mods_search_filter_state
+            source_filter = self.active_mods_data_source_filter
+            uuids = self.active_mods_list.uuids
+        elif list_type == "Inactive":
+            _filter = self.inactive_mods_search_filter
+            filter_state = self.inactive_mods_search_filter_state
+            source_filter = self.inactive_mods_data_source_filter
+            uuids = self.inactive_mods_list.uuids
         else:
-            mod_list = self.inactive_mods_list
-            data_source_filter = self.inactive_mods_filter_data_source_index
-
-        # Hide items that don't match the search pattern or data source filter
-        for i in range(mod_list.count()):
-            item = mod_list.item(i)
-            if item is None:  # skip if item is None
-                continue
+            raise NotImplementedError(f"Unknown list type: {list_type}")
+        # Evaluate the search filter state for the list
+        search_filter = None
+        if _filter.currentText() == "Name":
+            search_filter = "name"
+        elif _filter.currentText() == "PackageId":
+            search_filter = "packageid"
+        elif _filter.currentText() == "Author(s)":
+            search_filter = "authors"
+        elif _filter.currentText() == "PublishedFileId":
+            search_filter = "publishedfileid"
+        # Filter the list using any search and filter state
+        for uuid in uuids:
+            item = (
+                self.active_mods_list.item(uuids.index(uuid))
+                if list_type == "Active"
+                else self.inactive_mods_list.item(uuids.index(uuid))
+            )
             item_data = item.data(Qt.ItemDataRole.UserRole)
-            metadata = self.metadata_manager.internal_local_metadata[item_data["uuid"]]
+            metadata = self.metadata_manager.internal_local_metadata[uuid]
             if pattern != "":
                 filters_active = True
             # Hide invalid items if enabled in settings
@@ -2681,24 +2665,17 @@
             # Check if the item should be filtered or not based on search filter
             if (
                 pattern
-                and metadata.get(SEARCH_DATA_SOURCE_FILTER_INDEXES[data_source_filter])
-                and pattern.lower()
-                not in str(
-                    metadata.get(SEARCH_DATA_SOURCE_FILTER_INDEXES[data_source_filter])
-                ).lower()
+                and metadata.get(search_filter)
+                and pattern.lower() not in str(metadata.get(search_filter)).lower()
             ):
                 item_filtered = True
-            elif (
-                SEARCH_DATA_SOURCE_FILTER_INDEXES[data_source_filter] == "all"
-            ):  # or data source
+            elif source_filter == "all":  # or data source
                 item_filtered = False
-            elif SEARCH_DATA_SOURCE_FILTER_INDEXES[data_source_filter] == "git_repo":
+            elif source_filter == "git_repo":
                 item_filtered = not metadata.get("git_repo")
-            elif SEARCH_DATA_SOURCE_FILTER_INDEXES[data_source_filter] == "steamcmd":
+            elif source_filter == "steamcmd":
                 item_filtered = not metadata.get("steamcmd")
-            elif SEARCH_DATA_SOURCE_FILTER_INDEXES[data_source_filter] != metadata.get(
-                "data_source"
-            ):
+            elif source_filter != metadata.get("data_source"):
                 item_filtered = True
 
             type_filter_index = (
@@ -2713,7 +2690,7 @@
                 item_filtered = True
 
             # Check if the item should be filtered or hidden based on filter state
-            if self.active_mods_search_filter_state:
+            if filter_state:
                 item.setHidden(item_filtered)
                 if item_filtered:
                     item_data["hidden_by_filter"] = True
@@ -2727,15 +2704,11 @@
             # Update item data
             item_data["filtered"] = item_filtered
             item.setData(Qt.ItemDataRole.UserRole, item_data)
-<<<<<<< HEAD
-        self.mod_list_updated(str(len(mod_list.uuids)), list_type)
-=======
         self.mod_list_updated(
             str(len(uuids)),
             list_type,
             recalculate_list_errors_warnings=recalculate_list_errors_warnings,
         )
->>>>>>> 93549269
 
     def signal_search_mode_filter(self, list_type: str) -> None:
         if list_type == "Active":
@@ -2813,8 +2786,14 @@
             self.inactive_mods_data_source_filter = SEARCH_DATA_SOURCE_FILTER_INDEXES[
                 source_index
             ]
+        if source_index == 0:
+            filters_active = False
+        else:
+            filters_active = True
         # Filter widgets by data source, while preserving any active search pattern
-        self.signal_search_and_filters(list_type=list_type, pattern=search.text())
+        self.signal_search_and_filters(
+            list_type=list_type, pattern=search.text(), filters_active=filters_active
+        )
 
     def update_count(self, list_type: str) -> None:
         # Calculate filtered items
@@ -2841,10 +2820,6 @@
                 if list_type == "Active"
                 else self.inactive_mods_list.item(uuids.index(uuid))
             )
-            # add null check for item
-            if item is None:
-                continue
-
             item_data = item.data(Qt.ItemDataRole.UserRole)
             item_filtered = item_data["filtered"]
 
