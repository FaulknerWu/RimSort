--- conflicted
+++ resolved
@@ -32,29 +32,24 @@
         self.mods_panel.errors_text.clicked.connect(
             self._change_visibility_of_mods_with_errors
         )
-<<<<<<< HEAD
         # New mods filter label
         if hasattr(self.mods_panel, "new_text"):
             self.mods_panel.new_text.clicked.connect(
                 self._change_visibility_of_new_mods
             )
         self.reset_warnings_signal.connect(self._on_menu_bar_reset_warnings_triggered)
+        EventBus().reset_warnings_signal.connect(
+            self._on_menu_bar_reset_warnings_triggered
+        )
+        EventBus().reset_mod_colors_signal.connect(
+            self._on_menu_bar_reset_mod_colors_triggered
+        )
+        EventBus().do_change_mod_coloring_mode.connect(
+            self._on_change_mod_coloring_mode
+        )
         EventBus().filters_changed_in_active_modlist.connect(
             self._on_filters_changed_in_active_modlist
         )
-=======
-        EventBus().reset_warnings_signal.connect(
-            self._on_menu_bar_reset_warnings_triggered
-        )
-        EventBus().reset_mod_colors_signal.connect(
-            self._on_menu_bar_reset_mod_colors_triggered
-        )
-        EventBus().do_change_mod_coloring_mode.connect(
-            self._on_change_mod_coloring_mode
-        )
-        EventBus().filters_changed_in_active_modlist.connect(
-            self._on_filters_changed_in_active_modlist
-        )
         EventBus().filters_changed_in_inactive_modlist.connect(
             self._on_filters_changed_in_inactive_modlist
         )
@@ -64,7 +59,6 @@
         EventBus().do_set_all_entries_in_aux_db_as_outdated.connect(
             self.do_all_entries_in_aux_db_as_outdated
         )
->>>>>>> caff5abd
 
     @Slot()
     def _on_filters_changed_in_active_modlist(self) -> None:
@@ -199,7 +193,6 @@
         self.mods_panel.active_mods_list.check_widgets_visible()
         logger.debug("Finished hiding mods without errors.")
 
-<<<<<<< HEAD
     @Slot()
     def _change_visibility_of_new_mods(self) -> None:
         """When on, shows only active mods that are not in the latest save file.
@@ -228,7 +221,6 @@
         self.mods_panel.update_count("Active")
         self.mods_panel.active_mods_list.check_widgets_visible()
         logger.debug("Finished hiding mods that are in save (showing only new).")
-=======
     def do_all_entries_in_aux_db_as_outdated(self) -> None:
         """
         Sets all entries in the aux db as outdated if not already outdated.
@@ -282,5 +274,4 @@
             )
             aux_metadata_session.execute(stmt)
             aux_metadata_session.commit()
-        logger.debug("Finished deleting outdated entries.")
->>>>>>> caff5abd
+        logger.debug("Finished deleting outdated entries.")